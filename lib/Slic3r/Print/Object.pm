package Slic3r::Print::Object;
use Moo;

use List::Util qw(min max sum first);
use Slic3r::ExtrusionPath ':roles';
use Slic3r::Geometry qw(Z PI scale unscale deg2rad rad2deg scaled_epsilon chained_path_points);
use Slic3r::Geometry::Clipper qw(diff diff_ex intersection intersection_ex union union_ex 
    offset offset_ex offset2);
use Slic3r::Surface ':types';

has 'print'             => (is => 'ro', weak_ref => 1, required => 1);
has 'input_file'        => (is => 'rw', required => 0);
has 'meshes'            => (is => 'rw', default => sub { [] });  # by region_id
has 'size'              => (is => 'rw', required => 1); # XYZ in scaled coordinates
has 'copies'            => (is => 'rw', trigger => 1);  # in scaled coordinates
has 'layers'            => (is => 'rw', default => sub { [] });
has 'support_layers'    => (is => 'rw', default => sub { [] });
has 'layer_height_ranges' => (is => 'rw', default => sub { [] }); # [ z_min, z_max, layer_height ]
has 'fill_maker'        => (is => 'lazy');
has '_slice_z_table'    => (is => 'lazy');

sub BUILD {
    my $self = shift;
 	 
    # make layers taking custom heights into account
    my $print_z = my $slice_z = my $height = 0;
    
    # add raft layers
    for my $id (0 .. $Slic3r::Config->raft_layers-1) {
        $height = ($id == 0)
            ? $Slic3r::Config->get_value('first_layer_height')
            : $Slic3r::Config->layer_height;
        
        $print_z += $height;
        
        push @{$self->layers}, Slic3r::Layer->new(
            object  => $self,
            id      => $id,
            height  => $height,
            print_z => $print_z,
            slice_z => -1,
        );
    }
    
    # loop until we have at least one layer and the max slice_z reaches the object height
    my $max_z = unscale $self->size->[Z];
    while (!@{$self->layers} || ($slice_z - $height) <= $max_z) {
        my $id = $#{$self->layers} + 1;
        
        # assign the default height to the layer according to the general settings
        $height = ($id == 0)
            ? $Slic3r::Config->get_value('first_layer_height')
            : $Slic3r::Config->layer_height;
        
        # look for an applicable custom range
        if (my $range = first { $_->[0] <= $slice_z && $_->[1] > $slice_z } @{$self->layer_height_ranges}) {
            $height = $range->[2];
        
            # if user set custom height to zero we should just skip the range and resume slicing over it
            if ($height == 0) {
                $slice_z += $range->[1] - $range->[0];
                next;
            }
        }
        
        $print_z += $height;
        $slice_z += $height/2;
        
        ### Slic3r::debugf "Layer %d: height = %s; slice_z = %s; print_z = %s\n", $id, $height, $slice_z, $print_z;
        
        push @{$self->layers}, Slic3r::Layer->new(
            object  => $self,
            id      => $id,
            height  => $height,
            print_z => $print_z,
            slice_z => scale $slice_z,
        );
        
        $slice_z += $height/2;   # add the other half layer
    }
}

sub _build_fill_maker {
    my $self = shift;
    return Slic3r::Fill->new(object => $self);
}

sub _build__slice_z_table {
    my $self = shift;
    return Slic3r::Object::XS::ZTable->new([ map $_->slice_z, @{$self->layers} ]);
}

# This should be probably moved in Print.pm at the point where we sort Layer objects
sub _trigger_copies {
    my $self = shift;
    return unless @{$self->copies} > 1;
    
    # order copies with a nearest neighbor search
    @{$self->copies} = @{chained_path_points($self->copies)}
}

sub layer_count {
    my $self = shift;
    return scalar @{ $self->layers };
}

sub get_layer_range {
    my $self = shift;
    my ($min_z, $max_z) = @_;
    
    my $min_layer = $self->_slice_z_table->lower_bound($min_z); # first layer whose slice_z is >= $min_z
    return (
        $min_layer,
        $self->_slice_z_table->upper_bound($max_z, $min_layer)-1, # last layer whose slice_z is <= $max_z
    );
}

sub bounding_box {
    my $self = shift;
    
    # since the object is aligned to origin, bounding box coincides with size
    return Slic3r::Geometry::BoundingBox->new_from_points([ [0,0], $self->size ]);
}

sub slice {
    my $self = shift;
    my %params = @_;
    
    # make sure all layers contain layer region objects for all regions
    my $regions_count = $self->print->regions_count;
    foreach my $layer (@{ $self->layers }) {
        $layer->region($_) for 0 .. ($regions_count-1);
    }
    
    # process facets
    for my $region_id (0 .. $#{$self->meshes}) {
        my $mesh = $self->meshes->[$region_id];  # ignore undef meshes
        
        my %lines = ();  # layer_id => [ lines ]
        my $apply_lines = sub {
            my $lines = shift;
            foreach my $layer_id (keys %$lines) {
                $lines{$layer_id} ||= [];
                push @{$lines{$layer_id}}, @{$lines->{$layer_id}};
            }
        };
        Slic3r::parallelize(
            disable => ($#{$mesh->facets} < 500),  # don't parallelize when too few facets
            items => [ 0..$#{$mesh->facets} ],
            thread_cb => sub {
                my $q = shift;
                my $result_lines = {};
                while (defined (my $facet_id = $q->dequeue)) {
                    my $lines = $mesh->slice_facet($self, $facet_id);
                    foreach my $layer_id (keys %$lines) {
                        $result_lines->{$layer_id} ||= [];
                        push @{ $result_lines->{$layer_id} }, @{ $lines->{$layer_id} };
                    }
                }
                return $result_lines;
            },
            collect_cb => sub {
                $apply_lines->($_[0]);
            },
            no_threads_cb => sub {
                for (0..$#{$mesh->facets}) {
                    my $lines = $mesh->slice_facet($self, $_);
                    $apply_lines->($lines);
                }
            },
        );
        
        # free memory
        undef $mesh;
        undef $self->meshes->[$region_id];
        
        foreach my $layer (@{ $self->layers }) {
            Slic3r::debugf "Making surfaces for layer %d (slice z = %f):\n",
                $layer->id, unscale $layer->slice_z if $Slic3r::debug;
            
            my $layerm = $layer->regions->[$region_id];
            my ($slicing_errors, $loops) = Slic3r::TriangleMesh::make_loops($lines{$layer->id});
            $layer->slicing_errors(1) if $slicing_errors;
            $layerm->make_surfaces($loops);
            
            # free memory
            delete $lines{$layer->id};
        }
    }
    
    # free memory
    $self->meshes(undef);
    
    # remove last layer(s) if empty
    pop @{$self->layers} while @{$self->layers} && (!map @{$_->slices}, @{$self->layers->[-1]->regions});
    
    foreach my $layer (@{ $self->layers }) {
        # merge all regions' slices to get islands
        $layer->make_slices;
    }
    
    # detect slicing errors
    my $warning_thrown = 0;
    for my $i (0 .. $#{$self->layers}) {
        my $layer = $self->layers->[$i];
        next unless $layer->slicing_errors;
        if (!$warning_thrown) {
            warn "The model has overlapping or self-intersecting facets. I tried to repair it, "
                . "however you might want to check the results or repair the input file and retry.\n";
            $warning_thrown = 1;
        }
        
        # try to repair the layer surfaces by merging all contours and all holes from
        # neighbor layers
        Slic3r::debugf "Attempting to repair layer %d\n", $i;
        
        foreach my $region_id (0 .. $#{$layer->regions}) {
            my $layerm = $layer->region($region_id);
            
            my (@upper_surfaces, @lower_surfaces);
            for (my $j = $i+1; $j <= $#{$self->layers}; $j++) {
                if (!$self->layers->[$j]->slicing_errors) {
                    @upper_surfaces = @{$self->layers->[$j]->region($region_id)->slices};
                    last;
                }
            }
            for (my $j = $i-1; $j >= 0; $j--) {
                if (!$self->layers->[$j]->slicing_errors) {
                    @lower_surfaces = @{$self->layers->[$j]->region($region_id)->slices};
                    last;
                }
            }
            
            my $union = union_ex([
                map $_->expolygon->contour, @upper_surfaces, @lower_surfaces,
            ]);
            my $diff = diff_ex(
                [ map @$_, @$union ],
                [ map $_->expolygon->holes, @upper_surfaces, @lower_surfaces, ],
            );
            
            $layerm->slices->clear;
            $layerm->slices->append(
                map Slic3r::Surface->new
                    (expolygon => $_, surface_type => S_TYPE_INTERNAL),
                    @$diff
            );
        }
            
        # update layer slices after repairing the single regions
        $layer->make_slices;
    }
    
    # remove empty layers from bottom
    my $first_object_layer_id = $Slic3r::Config->raft_layers;
    while (@{$self->layers} && !@{$self->layers->[$first_object_layer_id]->slices} && !map @{$_->thin_walls}, @{$self->layers->[$first_object_layer_id]->regions}) {
        splice @{$self->layers}, $first_object_layer_id, 1;
        for (my $i = $first_object_layer_id; $i <= $#{$self->layers}; $i++) {
            $self->layers->[$i]->id($i);
        }
    }
}

sub make_perimeters {
    my $self = shift;
    
    # compare each layer to the one below, and mark those slices needing
    # one additional inner perimeter, like the top of domed objects-
    
    # this algorithm makes sure that at least one perimeter is overlapping
    # but we don't generate any extra perimeter if fill density is zero, as they would be floating
    # inside the object - infill_only_where_needed should be the method of choice for printing
    # hollow objects
    if ($Slic3r::Config->extra_perimeters && $Slic3r::Config->perimeters > 0 && $Slic3r::Config->fill_density > 0) {
        for my $region_id (0 .. ($self->print->regions_count-1)) {
            for my $layer_id (0 .. $self->layer_count-2) {
                my $layerm          = $self->layers->[$layer_id]->regions->[$region_id];
                my $upper_layerm    = $self->layers->[$layer_id+1]->regions->[$region_id];
                my $perimeter_spacing       = $layerm->perimeter_flow->scaled_spacing;
                
                my $overlap = $perimeter_spacing;  # one perimeter
                
                my $diff = diff(
                    offset([ map @{$_->expolygon}, @{$layerm->slices} ], -($Slic3r::Config->perimeters * $perimeter_spacing)),
                    offset([ map @{$_->expolygon}, @{$upper_layerm->slices} ], -$overlap),
                );
                next if !@$diff;
                # if we need more perimeters, $diff should contain a narrow region that we can collapse
                
                $diff = diff(
                    $diff,
                    offset2($diff, -$perimeter_spacing, +$perimeter_spacing),
                    1,
                );
                next if !@$diff;
                # diff contains the collapsed area
                
                foreach my $slice (@{$layerm->slices}) {
                    my $extra_perimeters = 0;
                    CYCLE: while (1) {
                        # compute polygons representing the thickness of the hypotetical new internal perimeter
                        # of our slice
                        $extra_perimeters++;
                        my $hypothetical_perimeter = diff(
                            offset($slice->expolygon->arrayref, -($perimeter_spacing * ($Slic3r::Config->perimeters + $extra_perimeters-1))),
                            offset($slice->expolygon->arrayref, -($perimeter_spacing * ($Slic3r::Config->perimeters + $extra_perimeters))),
                        );
                        last CYCLE if !@$hypothetical_perimeter;  # no extra perimeter is possible
                        
                        # only add the perimeter if there's an intersection with the collapsed area
                        last CYCLE if !@{ intersection($diff, $hypothetical_perimeter) };
                        Slic3r::debugf "  adding one more perimeter at layer %d\n", $layer_id;
                        $slice->extra_perimeters($extra_perimeters);
                    }
                }
            }
        }
    }
    
    Slic3r::parallelize(
        items => sub { 0 .. ($self->layer_count-1) },
        thread_cb => sub {
            my $q = shift;
            $Slic3r::Geometry::Clipper::clipper = Math::Clipper->new;
            while (defined (my $layer_id = $q->dequeue)) {
                $self->layers->[$layer_id]->make_perimeters;
            }
        },
        collect_cb => sub {},
        no_threads_cb => sub {
            $_->make_perimeters for @{$self->layers};
        },
    );
}

sub detect_surfaces_type {
    my $self = shift;
    Slic3r::debugf "Detecting solid surfaces...\n";
    
    # prepare a reusable subroutine to make surface differences
    my $surface_difference = sub {
        my ($subject_surfaces, $clip_surfaces, $result_type, $layerm) = @_;
        my $expolygons = diff_ex(
            [ map @$_, @$subject_surfaces ],
            [ map @$_, @$clip_surfaces ],
            1,
        );
        return map Slic3r::Surface->new(expolygon => $_, surface_type => $result_type),
            @$expolygons;
    };
    
    for my $region_id (0 .. ($self->print->regions_count-1)) {
        for my $i (0 .. ($self->layer_count-1)) {
            my $layerm = $self->layers->[$i]->regions->[$region_id];
            
            # comparison happens against the *full* slices (considering all regions)
            my $upper_layer = $self->layers->[$i+1];
            my $lower_layer = $i > 0 ? $self->layers->[$i-1] : undef;
            
            my (@bottom, @top, @internal) = ();
            
            # find top surfaces (difference between current surfaces
            # of current layer and upper one)
            if ($upper_layer) {
                @top = $surface_difference->(
                    [ map $_->expolygon, @{$layerm->slices} ],
                    $upper_layer->slices,
                    S_TYPE_TOP,
                    $layerm,
                );
            } else {
                # if no upper layer, all surfaces of this one are solid
                # we clone surfaces because we're going to clear the slices collection
                @top = map $_->clone, @{$layerm->slices};
                $_->surface_type(S_TYPE_TOP) for @top;
            }
            
            # find bottom surfaces (difference between current surfaces
            # of current layer and lower one)
            if ($lower_layer) {
                # lower layer's slices are already Surface objects
                @bottom = $surface_difference->(
                    [ map $_->expolygon, @{$layerm->slices} ],
                    $lower_layer->slices,
                    S_TYPE_BOTTOM,
                    $layerm,
                );
            } else {
                # if no lower layer, all surfaces of this one are solid
                # we clone surfaces because we're going to clear the slices collection
                @bottom = map $_->clone, @{$layerm->slices};
                $_->surface_type(S_TYPE_BOTTOM) for @bottom;
            }
            
            # now, if the object contained a thin membrane, we could have overlapping bottom
            # and top surfaces; let's do an intersection to discover them and consider them
            # as bottom surfaces (to allow for bridge detection)
            if (@top && @bottom) {
                my $overlapping = intersection_ex([ map $_->p, @top ], [ map $_->p, @bottom ]);
                Slic3r::debugf "  layer %d contains %d membrane(s)\n", $layerm->id, scalar(@$overlapping);
                @top = $surface_difference->([map $_->expolygon, @top], $overlapping, S_TYPE_TOP, $layerm);
            }
            
            # find internal surfaces (difference between top/bottom surfaces and others)
            @internal = $surface_difference->(
                [ map $_->expolygon, @{$layerm->slices} ],
                [ map $_->expolygon, @top, @bottom ],
                S_TYPE_INTERNAL,
                $layerm,
            );
            
            # save surfaces to layer
            $layerm->slices->clear;
            $layerm->slices->append(@bottom, @top, @internal);
            
            Slic3r::debugf "  layer %d has %d bottom, %d top and %d internal surfaces\n",
                $layerm->id, scalar(@bottom), scalar(@top), scalar(@internal);
        }
        
        # clip surfaces to the fill boundaries
        foreach my $layer (@{$self->layers}) {
            my $layerm = $layer->regions->[$region_id];
            my $fill_boundaries = [ map $_->clone->p, @{$layerm->fill_surfaces} ];
            $layerm->fill_surfaces->clear;
            foreach my $surface (@{$layerm->slices}) {
                my $intersection = intersection_ex(
                    [ $surface->p ],
                    $fill_boundaries,
                );
                $layerm->fill_surfaces->append(map Slic3r::Surface->new
                    (expolygon => $_, surface_type => $surface->surface_type),
                    @$intersection);
            }
        }
    }
}

sub clip_fill_surfaces {
    my $self = shift;
    return unless $Slic3r::Config->infill_only_where_needed;
    
    # We only want infill under ceilings; this is almost like an
    # internal support material.
    
    my $additional_margin = scale 3;
    
    my @overhangs = ();
    for my $layer_id (reverse 0..$#{$self->layers}) {
        my $layer = $self->layers->[$layer_id];
        
        # clip this layer's internal surfaces to @overhangs
        foreach my $layerm (@{$layer->regions}) {
            my @new_internal = map Slic3r::Surface->new(
                    expolygon       => $_,
                    surface_type    => S_TYPE_INTERNAL,
                ),
                @{intersection_ex(
                    [ map @$_, @overhangs ],
                    [ map @{$_->expolygon}, grep $_->surface_type == S_TYPE_INTERNAL, @{$layerm->fill_surfaces} ],
                )};
            my @new_surfaces = (
                @new_internal,
                (map $_->clone, grep $_->surface_type != S_TYPE_INTERNAL, @{$layerm->fill_surfaces}),
            );
            $layerm->fill_surfaces->clear;
            $layerm->fill_surfaces->append(@new_surfaces);
        }
        
        # get this layer's overhangs
        if ($layer_id > 0) {
            my $lower_layer = $self->layers->[$layer_id-1];
            # loop through layer regions so that we can use each region's
            # specific overhang width
            foreach my $layerm (@{$layer->regions}) {
                my $overhang_width = $layerm->overhang_width;
                # we want to support any solid surface, not just tops
                # (internal solids might have been generated)
                push @overhangs, map @{$_->offset_ex($additional_margin)}, @{intersection_ex(
                    [ map @{$_->expolygon}, grep $_->surface_type != S_TYPE_INTERNAL, @{$layerm->fill_surfaces} ],
                    [ map @$_, map @{$_->offset_ex(-$overhang_width)}, @{$lower_layer->slices} ],
                )};
            }
        }
    }
}

sub bridge_over_infill {
    my $self = shift;
    return if $Slic3r::Config->fill_density == 1;
    
    for my $layer_id (1..$#{$self->layers}) {
        my $layer       = $self->layers->[$layer_id];
        my $lower_layer = $self->layers->[$layer_id-1];
        
        foreach my $layerm (@{$layer->regions}) {
            # compute the areas needing bridge math 
            my @internal_solid = grep $_->surface_type == S_TYPE_INTERNALSOLID, @{$layerm->fill_surfaces};
            my @lower_internal = grep $_->surface_type == S_TYPE_INTERNAL, map @{$_->fill_surfaces}, @{$lower_layer->regions};
            my $to_bridge = intersection_ex(
                [ map $_->p, @internal_solid ],
                [ map $_->p, @lower_internal ],
            );
            next unless @$to_bridge;
            Slic3r::debugf "Bridging %d internal areas at layer %d\n", scalar(@$to_bridge), $layer_id;
            
            # build the new collection of fill_surfaces
            {
                my @new_surfaces = map $_->clone, grep $_->surface_type != S_TYPE_INTERNALSOLID, @{$layerm->fill_surfaces};
                push @new_surfaces, map Slic3r::Surface->new(
                        expolygon       => $_,
                        surface_type    => S_TYPE_INTERNALBRIDGE,
                    ), @$to_bridge;
                push @new_surfaces, map Slic3r::Surface->new(
                        expolygon       => $_,
                        surface_type    => S_TYPE_INTERNALSOLID,
                    ), @{diff_ex(
                        [ map $_->p, @internal_solid ],
                        [ map @$_, @$to_bridge ],
                        1,
                    )};
                $layerm->fill_surfaces->clear;
                $layerm->fill_surfaces->append(@new_surfaces);
            }
            
            # exclude infill from the layers below if needed
            # see discussion at https://github.com/alexrj/Slic3r/issues/240
            # Update: do not exclude any infill. Sparse infill is able to absorb the excess material.
            if (0) {
                my $excess = $layerm->extruders->{infill}->bridge_flow->width - $layerm->height;
                for (my $i = $layer_id-1; $excess >= $self->layers->[$i]->height; $i--) {
                    Slic3r::debugf "  skipping infill below those areas at layer %d\n", $i;
                    foreach my $lower_layerm (@{$self->layers->[$i]->regions}) {
                        my @new_surfaces = ();
                        # subtract the area from all types of surfaces
                        foreach my $group (Slic3r::Surface->group(@{$lower_layerm->fill_surfaces})) {
                            push @new_surfaces, map $group->[0]->clone(expolygon => $_),
                                @{diff_ex(
                                    [ map $_->p, @$group ],
                                    [ map @$_, @$to_bridge ],
                                )};
                            push @new_surfaces, map Slic3r::Surface->new(
                                expolygon       => $_,
                                surface_type    => S_TYPE_INTERNALVOID,
                            ), @{intersection_ex(
                                [ map $_->p, @$group ],
                                [ map @$_, @$to_bridge ],
                            )};
                        }
                        $lower_layerm->fill_surfaces->clear;
                        $lower_layerm->fill_surfaces->append(@new_surfaces);
                    }
                    
                    $excess -= $self->layers->[$i]->height;
                }
            }
        }
    }
}

sub discover_horizontal_shells {
    my $self = shift;
    
    Slic3r::debugf "==> DISCOVERING HORIZONTAL SHELLS\n";
    
    for my $region_id (0 .. ($self->print->regions_count-1)) {
        for (my $i = 0; $i < $self->layer_count; $i++) {
            my $layerm = $self->layers->[$i]->regions->[$region_id];
            
            if ($Slic3r::Config->solid_infill_every_layers && $Slic3r::Config->fill_density > 0
                && ($i % $Slic3r::Config->solid_infill_every_layers) == 0) {
                $_->surface_type(S_TYPE_INTERNALSOLID)
                    for grep $_->surface_type == S_TYPE_INTERNAL, @{$layerm->fill_surfaces};
            }
            
            EXTERNAL: foreach my $type (S_TYPE_TOP, S_TYPE_BOTTOM) {
                # find slices of current type for current layer
                # get both slices and fill_surfaces before the former contains the perimeters area
                # and the latter contains the enlarged external surfaces
                my $solid = [ map $_->expolygon, grep $_->surface_type == $type, @{$layerm->slices}, @{$layerm->fill_surfaces} ];
                next if !@$solid;
                Slic3r::debugf "Layer %d has %s surfaces\n", $i, ($type == S_TYPE_TOP) ? 'top' : 'bottom';
                
                my $solid_layers = ($type == S_TYPE_TOP)
                    ? $Slic3r::Config->top_solid_layers
                    : $Slic3r::Config->bottom_solid_layers;
<<<<<<< HEAD
                for (my $n = ($type == S_TYPE_TOP) ? $i-1 : $i+1; 
=======
                NEIGHBOR: for (my $n = $type == S_TYPE_TOP ? $i-1 : $i+1; 
>>>>>>> 4438aec1
                        abs($n - $i) <= $solid_layers-1; 
                        ($type == S_TYPE_TOP) ? $n-- : $n++) {
                    
                    next if $n < 0 || $n >= $self->layer_count;
                    Slic3r::debugf "  looking for neighbors on layer %d...\n", $n;
                    
                    my @neighbor_fill_surfaces = @{$self->layers->[$n]->regions->[$region_id]->fill_surfaces};
                    
                    # find intersection between neighbor and current layer's surfaces
                    # intersections have contours and holes
                    # we update $solid so that we limit the next neighbor layer to the areas that were
                    # found on this one - in other words, solid shells on one layer (for a given external surface)
                    # are always a subset of the shells found on the previous shell layer
                    # this approach allows for DWIM in hollow sloping vases, where we want bottom
                    # shells to be generated in the base but not in the walls (where there are many
                    # narrow bottom surfaces): reassigning $solid will consider the 'shadow' of the 
                    # upper perimeter as an obstacle and shell will not be propagated to more upper layers
                    my $new_internal_solid = $solid = intersection_ex(
                        [ map @$_, @$solid ],
                        [ map $_->p, grep { ($_->surface_type == S_TYPE_INTERNAL) || ($_->surface_type == S_TYPE_INTERNALSOLID) } @neighbor_fill_surfaces ],
                        1,
                    );
                    next EXTERNAL if !@$new_internal_solid;
                    
                    # make sure the new internal solid is wide enough, as it might get collapsed when
                    # spacing is added in Fill.pm
                    {
                        my $margin = 3 * $layerm->solid_infill_flow->scaled_width; # require at least this size
                        my $too_narrow = diff_ex(
                            [ map @$_, @$new_internal_solid ],
<<<<<<< HEAD
                            offset(offset([ map @$_, @$new_internal_solid ], -$margin), +$margin),
=======
                            [ offset2([ map @$_, @$new_internal_solid ], -$margin, +$margin) ],
>>>>>>> 4438aec1
                            1,
                        );
                        
                        # if some parts are going to collapse, use a different strategy according to fill density
                        if (@$too_narrow) {
<<<<<<< HEAD
                            # consider the actual fill area
                            my @fill_boundaries = $Slic3r::Config->fill_density > 0
                                ? @neighbor_fill_surfaces
                                : grep $_->surface_type != S_TYPE_INTERNAL, @neighbor_fill_surfaces;
                            
                            # make sure our grown surfaces don't exceed the fill area
                            my @grown = map @$_, @{intersection_ex(
                                offset([ map @$_, @$too_narrow ], +$margin),
                                [ map $_->p, @fill_boundaries ],
                            )};
                            $new_internal_solid = union_ex([ @grown, (map @$_, @$new_internal_solid) ]);
                            $solid = union_ex([ @grown, (map @$_, @$solid) ]);
=======
                            if ($Slic3r::Config->fill_density > 0) {
                                # if we have internal infill, grow the collapsing parts and add the extra area to 
                                # the neighbor layer as well as to our original surfaces so that we support this 
                                # additional area in the next shell too

                                # make sure our grown surfaces don't exceed the fill area
                                my @grown = map @$_, @{intersection_ex(
                                    [ offset([ map @$_, @$too_narrow ], +$margin) ],
                                    [ map $_->p, @neighbor_fill_surfaces ],
                                )};
                                $new_internal_solid = $solid = union_ex([ @grown, (map @$_, @$new_internal_solid) ]);
                            } else {
                                # if we're printing a hollow object, we discard such small parts
                                $new_internal_solid = $solid = diff_ex(
                                    [ map @$_, @$new_internal_solid ],
                                    [ map @$_, @$too_narrow ],
                                );
                            }
>>>>>>> 4438aec1
                        }
                    }
                    
                    # internal-solid are the union of the existing internal-solid surfaces
                    # and new ones
                    my $internal_solid = union_ex([
                        ( map $_->p, grep $_->surface_type == S_TYPE_INTERNALSOLID, @neighbor_fill_surfaces ),
                        ( map @$_, @$new_internal_solid ),
                    ]);
                    
                    # subtract intersections from layer surfaces to get resulting internal surfaces
                    my $internal = diff_ex(
                        [ map $_->p, grep $_->surface_type == S_TYPE_INTERNAL, @neighbor_fill_surfaces ],
                        [ map @$_, @$internal_solid ],
                        1,
                    );
                    Slic3r::debugf "    %d internal-solid and %d internal surfaces found\n",
                        scalar(@$internal_solid), scalar(@$internal);
                    
                    # assign resulting internal surfaces to layer
                    my $neighbor_fill_surfaces = $self->layers->[$n]->regions->[$region_id]->fill_surfaces;
                    $neighbor_fill_surfaces->clear;
                    $neighbor_fill_surfaces->append(map Slic3r::Surface->new
                        (expolygon => $_, surface_type => S_TYPE_INTERNAL), @$internal);
                    
                    # assign new internal-solid surfaces to layer
                    $neighbor_fill_surfaces->append(map Slic3r::Surface->new
                        (expolygon => $_, surface_type => S_TYPE_INTERNALSOLID), @$internal_solid);
                    
                    # assign top and bottom surfaces to layer
                    foreach my $s (Slic3r::Surface->group(grep { ($_->surface_type == S_TYPE_TOP) || ($_->surface_type == S_TYPE_BOTTOM) } @neighbor_fill_surfaces)) {
                        my $solid_surfaces = diff_ex(
                            [ map $_->p, @$s ],
                            [ map @$_, @$internal_solid, @$internal ],
                            1,
                        );
                        $neighbor_fill_surfaces->append(map $s->[0]->clone(expolygon => $_), @$solid_surfaces);
                    }
                }
            }
        }
    }
}

# combine fill surfaces across layers
sub combine_infill {
    my $self = shift;
    return unless $Slic3r::Config->infill_every_layers > 1 && $Slic3r::Config->fill_density > 0;
    my $every = $Slic3r::Config->infill_every_layers;
    
    my $layer_count = $self->layer_count;
    my @layer_heights = map $self->layers->[$_]->height, 0 .. $layer_count-1;
    
    for my $region_id (0 .. ($self->print->regions_count-1)) {
        # limit the number of combined layers to the maximum height allowed by this regions' nozzle
        my $nozzle_diameter = $self->print->regions->[$region_id]->extruders->{infill}->nozzle_diameter;
        
        # define the combinations
        my @combine = ();   # layer_id => thickness in layers
        {
            my $current_height = my $layers = 0;
            for my $layer_id (1 .. $#layer_heights) {
                my $height = $self->layers->[$layer_id]->height;
                
                if ($current_height + $height >= $nozzle_diameter || $layers >= $every) {
                    $combine[$layer_id-1] = $layers;
                    $current_height = $layers = 0;
                }
                
                $current_height += $height;
                $layers++;
            }
        }
        
        # skip bottom layer
        for my $layer_id (1 .. $#combine) {
            next unless ($combine[$layer_id] // 1) > 1;
            my @layerms = map $self->layers->[$_]->regions->[$region_id],
                ($layer_id - ($combine[$layer_id]-1) .. $layer_id);
            
            # only combine internal infill
            for my $type (S_TYPE_INTERNAL) {
                # we need to perform a multi-layer intersection, so let's split it in pairs
                
                # initialize the intersection with the candidates of the lowest layer
                my $intersection = [ map $_->expolygon, grep $_->surface_type == $type, @{$layerms[0]->fill_surfaces} ];
                
                # start looping from the second layer and intersect the current intersection with it
                for my $layerm (@layerms[1 .. $#layerms]) {
                    $intersection = intersection_ex(
                        [ map @$_, @$intersection ],
                        [ map @{$_->expolygon}, grep $_->surface_type == $type, @{$layerm->fill_surfaces} ],
                    );
                }
                
                my $area_threshold = $layerms[0]->infill_area_threshold;
                @$intersection = grep $_->area > $area_threshold, @$intersection;
                next if !@$intersection;
                Slic3r::debugf "  combining %d %s regions from layers %d-%d\n",
                    scalar(@$intersection),
                    ($type == S_TYPE_INTERNAL ? 'internal' : 'internal-solid'),
                    $layer_id-($every-1), $layer_id;
                
                # $intersection now contains the regions that can be combined across the full amount of layers
                # so let's remove those areas from all layers
                
                 my @intersection_with_clearance = map @{$_->offset(
                       $layerms[-1]->solid_infill_flow->scaled_width    / 2
                     + $layerms[-1]->perimeter_flow->scaled_width / 2
                     # Because fill areas for rectilinear and honeycomb are grown 
                     # later to overlap perimeters, we need to counteract that too.
                     + (($type == S_TYPE_INTERNALSOLID || $Slic3r::Config->fill_pattern =~ /(rectilinear|honeycomb)/)
                       ? $layerms[-1]->solid_infill_flow->scaled_width * &Slic3r::INFILL_OVERLAP_OVER_SPACING
                       : 0)
                     )}, @$intersection;

                
                foreach my $layerm (@layerms) {
                    my @this_type   = grep $_->surface_type == $type, @{$layerm->fill_surfaces};
                    my @other_types = map $_->clone, grep $_->surface_type != $type, @{$layerm->fill_surfaces};
                    
                    my @new_this_type = map Slic3r::Surface->new(expolygon => $_, surface_type => $type),
                        @{diff_ex(
                            [ map @{$_->expolygon}, @this_type ],
                            [ @intersection_with_clearance ],
                        )};
                    
                    # apply surfaces back with adjusted depth to the uppermost layer
                    if ($layerm->id == $layer_id) {
                        push @new_this_type,
                            map Slic3r::Surface->new(
                                expolygon        => $_,
                                surface_type     => $type,
                                thickness        => sum(map $_->height, @layerms),
                                thickness_layers => scalar(@layerms),
                            ),
                            @$intersection;
                    } else {
                        # save void surfaces
                        push @this_type,
                            map Slic3r::Surface->new(expolygon => $_, surface_type => S_TYPE_INTERNALVOID),
                            @{intersection_ex(
                                [ map @{$_->expolygon}, @this_type ],
                                [ @intersection_with_clearance ],
                            )};
                    }
                    
                    $layerm->fill_surfaces->clear;
                    $layerm->fill_surfaces->append(@new_this_type, @other_types);
                }
            }
        }
    }
}

sub generate_support_material {
    my $self = shift;
    return if $self->layer_count < 2;
    
    my $flow = $self->print->support_material_flow;
    
    # how much we extend support around the actual contact area
    #my $margin      = $flow->scaled_width / 2;
    my $margin      = scale 3;
    
    # increment used to reach $margin in steps to avoid trespassing thin objects
    my $margin_step = $margin/3;
    
    # if user specified a custom angle threshold, convert it to radians
    my $threshold_rad;
    if ($Slic3r::Config->support_material_threshold) {
        $threshold_rad = deg2rad($Slic3r::Config->support_material_threshold + 1);  # +1 makes the threshold inclusive
        Slic3r::debugf "Threshold angle = %d°\n", rad2deg($threshold_rad);
    }
    
    # shape of contact area
    my $contact_loops = 1;
    my $circle_distance = 3 * $flow->scaled_width;
    my $circle;
    {
        # TODO: make sure teeth between circles are compatible with support material flow
        my $r = 1.5 * $flow->scaled_width;
        $circle = Slic3r::Polygon->new(map [ $r * cos $_, $r * sin $_ ], (5*PI/3, 4*PI/3, PI, 2*PI/3, PI/3, 0));
    }
    
    # determine contact areas
    my %contact  = ();  # contact_z => [ polygons ]
    my %overhang = ();  # contact_z => [ expolygons ] - this stores the actual overhang supported by each contact layer
    for my $layer_id (1 .. $#{$self->layers}) {
        my $layer = $self->layers->[$layer_id];
        my $lower_layer = $self->layers->[$layer_id-1];
        
        # detect overhangs and contact areas needed to support them
        my (@overhang, @contact) = ();
        foreach my $layerm (@{$layer->regions}) {
            my $fw = $layerm->perimeter_flow->scaled_width;
            my $diff;
            
            # If a threshold angle was specified, use a different logic for detecting overhangs.
            if (defined $threshold_rad || $layer_id <= $Slic3r::Config->support_material_enforce_layers) {
                my $d = defined $threshold_rad
                    ? scale $lower_layer->height * ((cos $threshold_rad) / (sin $threshold_rad))
                    : 0;
                
                $diff = diff(
                    [ offset([ map $_->p, @{$layerm->slices} ], -$d) ],
                    [ map @$_, @{$lower_layer->slices} ],
                );
                
                # only enforce spacing from the object ($fw/2) if the threshold angle
                # is not too high: in that case, $d will be very small (as we need to catch
                # very short overhangs), and such contact area would be eaten by the
                # enforced spacing, resulting in high threshold angles to be almost ignored
                $diff = diff(
                    [ offset($diff, $d - $fw/2) ],
                    [ map @$_, @{$lower_layer->slices} ],
                ) if $d > $fw/2;
            } else {
                $diff = diff(
                    [ offset([ map $_->p, @{$layerm->slices} ], -$fw/2) ],
                    [ map @$_, @{$lower_layer->slices} ],
                );
                # $diff now contains the ring or stripe comprised between the boundary of 
                # lower slices and the centerline of the last perimeter in this overhanging layer.
                # Void $diff means that there's no upper perimeter whose centerline is
                # outside the lower slice boundary, thus no overhang
            }
            
            next if !@$diff;
            push @overhang, @{union_ex($diff)};  # NOTE: this is not the full overhang as it misses the outermost half of the perimeter width!
            
<<<<<<< HEAD
            my @current_layer_offsetted_slices = map @{$_->offset_ex($distance_from_object)}, @{$layer->slices};
=======
            # Let's define the required contact area by using a max gap of half the upper 
            # extrusion width and extending the area according to the configured margin.
            # We increment the area in steps because we don't want our support to overflow
            # on the other side of the object (if it's very thin).
            {
                my @slices_margin = offset([ map @$_, @{$lower_layer->slices} ], $fw/2);
                for ($fw/2, map {$margin_step} 1..($margin / $margin_step)) {
                    $diff = diff(
                        [ offset($diff, $_) ],
                        \@slices_margin,
                    );
                }
            }
            push @contact, @$diff;
        }
        next if !@contact;
        
        # now apply the contact areas to the layer were they need to be made
        {
            # get the average nozzle diameter used on this layer
            my @nozzle_diameters = map $_->nozzle_diameter,
                map { $_->perimeter_flow, $_->solid_infill_flow }
                @{$layer->regions};
            my $nozzle_diameter = sum(@nozzle_diameters)/@nozzle_diameters;
>>>>>>> 4438aec1
            
            my $contact_z = $layer->print_z - $nozzle_diameter * 1.5;
            ###$contact_z = $layer->print_z - $layer->height;
            
            # ignore this contact area if it's too low
            next if $contact_z < $Slic3r::Config->first_layer_height;
            
            $contact{$contact_z}  = [ @contact ];
            $overhang{$contact_z} = [ @overhang ];
        }
    }
    my @contact_z = sort keys %contact;
    
    # find object top surfaces
    # we'll use them to clip our support and detect where does it stick
    my %top = ();  # print_z => [ expolygons ]
    {
        my $projection = [];
        foreach my $layer (reverse @{$self->layers}) {
            if (my @top = grep $_->surface_type == S_TYPE_TOP, map @{$_->slices}, @{$layer->regions}) {
                # compute projection of the contact areas above this top layer
                # first add all the 'new' contact areas to the current projection
                # ('new' means all the areas that are lower than the last top layer
                # we considered)
                my $min_top = min(keys %top) // max(keys %contact);
                push @$projection, map @{$contact{$_}}, grep { $_ > $layer->print_z && $_ < $min_top } keys %contact;
                
                # now find whether any projection falls onto this top surface
                my $touching = intersection($projection, [ map $_->p, @top ]);
                if (@$touching) {
                    $top{ $layer->print_z } = $touching;
                }
                
                # remove the areas that touched from the projection that will continue on 
                # next, lower, top surfaces
                $projection = diff($projection, $touching);
            }
        }
    }
    my @top_z = sort keys %top;
    
    # we now know the upper and lower boundaries for our support material object
    # (@contact_z and @top_z), so we can generate intermediate layers
    my @support_layers = _compute_support_layers(\@contact_z, \@top_z, $Slic3r::Config, $flow);
    
    # if we wanted to apply some special logic to the first support layers lying on
    # object's top surfaces this is the place to detect them
    
    # Let's now determine shells (interface layers) and normal support below them.
    # Let's now fill each support layer by generating shells (interface layers) and
    # clipping support area to the actual object boundaries.
    my %interface = ();  # layer_id => [ polygons ]
    my %support   = ();  # layer_id => [ polygons ]
    my $interface_layers = $Slic3r::Config->support_material_interface_layers;
    for my $layer_id (0 .. $#support_layers) {
        my $z = $support_layers[$layer_id];
        my $this = $contact{$z} // next;
        # count contact layer as interface layer
        for (my $i = $layer_id; $i >= 0 && $i > $layer_id-$interface_layers; $i--) {
            $z = $support_layers[$i];
            # Compute interface area on this layer as diff of upper contact area
            # (or upper interface area) and layer slices.
            # This diff is responsible of the contact between support material and
            # the top surfaces of the object. We should probably offset the top 
            # surfaces before performing the diff, but this needs investigation.
            $this = $interface{$i} = diff(
                [
                    @$this,
                    @{ $interface{$i} || [] },
                ],
                [
                    @{ $top{$z} || [] },
                ],
                1,
            );
        }
        
        # determine what layers does our support belong to
        for (my $i = $layer_id-$interface_layers; $i >= 0; $i--) {
            $z = $support_layers[$i];
            # Compute support area on this layer as diff of upper support area
            # and layer slices.
            $this = $support{$i} = diff(
                [
                    @$this,
                    @{ $support{$i} || [] },
                ],
                [
                    @{ $top{$z} || [] },
                    @{ $interface{$i} || [] },
                ],
                1,
            );
        }
    }
    
    push @{$self->support_layers}, map Slic3r::Layer::Support->new(
        object  => $self,
        id      => $_,
        height  => ($_ == 0) ? $support_layers[$_] : ($support_layers[$_] - $support_layers[$_-1]),
        print_z => $support_layers[$_],
        slice_z => -1,
        slices  => [],
    ), 0 .. $#support_layers;

    Slic3r::debugf "Generating patterns\n";
    
    # prepare fillers
    my $pattern = $Slic3r::Config->support_material_pattern;
    my @angles = ($Slic3r::Config->support_material_angle);
    if ($pattern eq 'rectilinear-grid') {
        $pattern = 'rectilinear';
        push @angles, $angles[0] + 90;
    }
    
    my %fillers = (
        interface   => $self->fill_maker->filler('rectilinear'),
        support     => $self->fill_maker->filler($pattern),
    );
    
    my $interface_angle = $Slic3r::Config->support_material_angle + 90;
    my $interface_spacing = $Slic3r::Config->support_material_interface_spacing + $flow->spacing;
    my $interface_density = $interface_spacing == 0 ? 1 : $flow->spacing / $interface_spacing;
    my $support_spacing = $Slic3r::Config->support_material_spacing + $flow->spacing;
    my $support_density = $support_spacing == 0 ? 1 : $flow->spacing / $support_spacing;
    
    my $process_layer = sub {
        my ($layer_id) = @_;
        my $result = { contact => [], interface => [], support => [] };
        
        $contact{$layer_id}     ||= [];
        $interface{$layer_id}   ||= [];
        $support{$layer_id}     ||= [];
        
        # contact
        if ((my $contact = $contact{$support_layers[$layer_id]}) && $contact_loops > 0) {
            my $overhang = $overhang{$support_layers[$layer_id]};
            $contact = [ grep $_->is_counter_clockwise, @$contact ];
            
            # generate the outermost loop
            my @loops0;
            {
                # find centerline of the external loop of the contours
                my @external_loops = offset($contact, -$flow->scaled_width/2);
                
<<<<<<< HEAD
                @overhangs = map @{$_->offset_ex(+$distance)}, @{diff_ex(
                    [ map @$_, @{$layer->slices} ],
                    [ map @$_, @{$lower_layer->slices} ],
                    1,
=======
                # apply a pattern to the loop
                my @positions = map Slic3r::Polygon->new(@$_)->split_at_first_point->regular_points($circle_distance), @external_loops;
                @loops0 = @{diff(
                    [ @external_loops ],
                    [ map $circle->clone->translate(@$_), @positions ],
>>>>>>> 4438aec1
                )};
            }
            
            # make more loops
            my @loops = @loops0;
            for my $i (2..$contact_loops) {
                my $d = ($i-1) * $flow->scaled_spacing;
                push @loops, offset2(\@loops0, -$d -0.5*$flow->scaled_spacing, +0.5*$flow->scaled_spacing);
            }
            
            # clip such loops to the side oriented towards the object
            @loops = map Slic3r::Polyline->new(@$_),
                @{ Boost::Geometry::Utils::multi_polygon_multi_linestring_intersection(
                    [ offset_ex([ map @$_, @$overhang ], +scale 3) ],
                    [ map Slic3r::Polygon->new(@$_)->split_at_first_point, @loops ],
                ) };
            
            # subtract loops from the contact area to detect the remaining part
            $interface{$layer_id} = intersection(
                $interface{$layer_id},
                [ offset2(\@loops0, -($contact_loops) * $flow->scaled_spacing, +0.5*$flow->scaled_spacing) ],
            );
            
            # transform loops into ExtrusionPath objects
            @loops = map Slic3r::ExtrusionPath->pack(
                polyline        => $_,
                role            => EXTR_ROLE_SUPPORTMATERIAL,
                flow_spacing    => $flow->spacing,
            ), @loops;
            
            $result->{contact} = [ @loops ];
        }
<<<<<<< HEAD
    }
    return if !map @$_, values %layers;
    
    # generate paths for the pattern that we're going to use
    Slic3r::debugf "Generating patterns\n";
    my $support_patterns = [];
    my $support_interface_patterns = [];
    {
        # 0.5 ensures the paths don't get clipped externally when applying them to layers
        my @areas = map @{$_->offset_ex(- 0.5 * $flow->scaled_width)},
            @{union_ex([ map $_->contour, map @$_, values %layers, values %layers_interfaces, values %layers_contact_areas ])};
=======
>>>>>>> 4438aec1
        
        # interface
        if (@{$interface{$layer_id}}) {
            $fillers{interface}->angle($interface_angle);
            
            # steal some space from support
            $interface{$layer_id} = intersection(
                [ offset($interface{$layer_id}, scale 3) ],
                [ @{$interface{$layer_id}}, @{$support{$layer_id}} ],
            );
            $support{$layer_id} = diff(
                $support{$layer_id},
                $interface{$layer_id},
            );
            
            my @paths = ();
            foreach my $expolygon (offset_ex($interface{$layer_id}, -$flow->scaled_width/2)) {
                my @p = $fillers{interface}->fill_surface(
                    Slic3r::Surface->new(expolygon => $expolygon),
                    density         => $interface_density,
                    flow_spacing    => $flow->spacing,
                    complete        => 1,
                );
                my $params = shift @p;
                
                push @paths, map Slic3r::ExtrusionPath->pack(
                    polyline        => Slic3r::Polyline->new(@$_),
                    role            => EXTR_ROLE_SUPPORTMATERIAL,
                    height          => undef,
                    flow_spacing    => $params->{flow_spacing},
                ), @p;
            }            
            $result->{interface} = [ @paths ];
        }
        
        # support or flange
        if (@{$support{$layer_id}}) {
            my $filler = $fillers{support};
            $filler->angle($angles[ ($layer_id) % @angles ]);
            my $density         = $support_density;
            my $flow_spacing    = $flow->spacing;
            
<<<<<<< HEAD
            my @paths = $filler->fill_surface(
                Slic3r::Surface->new(expolygon => $expolygon, surface_type => S_TYPE_INTERNAL),
                density         => $density,
                flow_spacing    => $flow->spacing,
            );
            my $params = shift @paths;
=======
            # TODO: use offset2_ex()
            my $to_infill = [ offset_ex(union($support{$layer_id}), -$flow->scaled_width/2) ];
            my @paths = ();
>>>>>>> 4438aec1
            
            # base flange
            if ($layer_id == 0) {
                $filler = $fillers{interface};
                $filler->angle($Slic3r::Config->support_material_angle + 90);
                $density        = 0.5;
                $flow_spacing   = $self->print->first_layer_support_material_flow->spacing;
            } else {
                # draw a perimeter all around support infill
                # TODO: use brim ordering algorithm
                push @paths, map Slic3r::ExtrusionPath->pack(
                    polyline        => $_->split_at_first_point,
                    role            => EXTR_ROLE_SUPPORTMATERIAL,
                    height          => undef,
                    flow_spacing    => $flow->spacing,
                ), map @$_, @$to_infill;
                
                # TODO: use offset2_ex()
                $to_infill = [ offset_ex([ map @$_, @$to_infill ], -$flow->scaled_spacing) ];
            }
            
            foreach my $expolygon (@$to_infill) {
                my @p = $filler->fill_surface(
                    Slic3r::Surface->new(expolygon => $expolygon),
                    density         => $density,
                    flow_spacing    => $flow_spacing,
                    complete        => 1,
                );
                my $params = shift @p;
                
                push @paths, map Slic3r::ExtrusionPath->pack(
                    polyline        => Slic3r::Polyline->new(@$_),
                    role            => EXTR_ROLE_SUPPORTMATERIAL,
                    height          => undef,
                    flow_spacing    => $params->{flow_spacing},
                ), @p;
            }
            
            $result->{support} = [ @paths ];
        }
        
        # islands
        $result->{islands} = union_ex([
            @{$interface{$layer_id} || []},
            @{$support{$layer_id}   || []},
        ]);
        
        return $result;
    };
    
    my $apply = sub {
        my ($layer_id, $result) = @_;
        my $layer = $self->support_layers->[$layer_id];
        
        my $interface_collection = Slic3r::ExtrusionPath::Collection->new(paths => [ @{$result->{contact}}, @{$result->{interface}} ]);
        $layer->support_interface_fills($interface_collection) if @{$interface_collection->paths} > 0;
        
        my $support_collection = Slic3r::ExtrusionPath::Collection->new(paths => $result->{support});
        $layer->support_fills($support_collection) if @{$support_collection->paths} > 0;
        
        $layer->support_islands($result->{islands});
    };
    Slic3r::parallelize(
        items => [ 0 .. $#{$self->support_layers} ],
        thread_cb => sub {
            my $q = shift;
            $Slic3r::Geometry::Clipper::clipper = Math::Clipper->new;
            my $result = {};
            while (defined (my $layer_id = $q->dequeue)) {
                $result->{$layer_id} = $process_layer->($layer_id);
            }
            return $result;
        },
        collect_cb => sub {
            my $result = shift;
            $apply->($_, $result->{$_}) for keys %$result;
        },
        no_threads_cb => sub {
            $apply->($_, $process_layer->($_)) for 0 .. $#{$self->support_layers};
        },
    );
}

sub _compute_support_layers {
    my ($contact_z, $top_z, $config, $flow) = @_;
    
    # quick table to check whether a given Z is a top surface
    my %top = map { $_ => 1 } @$top_z;
    
    # determine layer height for any non-contact layer
    # we use max() to prevent many ultra-thin layers to be inserted in case
    # layer_height > nozzle_diameter * 0.75
    my $support_material_height = max($config->layer_height, $flow->nozzle_diameter * 0.75);
    
    my @support_layers = sort { $a <=> $b } @$contact_z, @$top_z,
        (map { $_ + $flow->nozzle_diameter } @$top_z);
    
    # enforce first layer height
    my $first_layer_height = $config->get_value('first_layer_height');
    shift @support_layers while @support_layers && $support_layers[0] <= $first_layer_height;
    unshift @support_layers, $first_layer_height;
    
    for (my $i = $#support_layers; $i >= 0; $i--) {
        my $target_height = $support_material_height;
        if ($i > 0 && $top{ $support_layers[$i-1] }) {
            $target_height = $flow->nozzle_diameter;
        }
        
        # enforce first layer height
        if (($i == 0 && $support_layers[$i] > $target_height + $first_layer_height)
            || ($support_layers[$i] - $support_layers[$i-1] > $target_height + Slic3r::Geometry::epsilon)) {
            splice @support_layers, $i, 0, ($support_layers[$i] - $target_height);
            $i++;
        }
    }
    
    # remove duplicates and make sure all 0.x values have the leading 0
    {
<<<<<<< HEAD
        my $clip_pattern = sub {
            my ($layer_id, $expolygons, $height, $is_interface) = @_;
            my @paths = ();
            foreach my $expolygon (@$expolygons) {
                push @paths,
                    map {
                        $_->height($height);
                        
                        # useless line because this coderef isn't called for layer 0 anymore;
                        # let's keep it here just in case we want to make the base flange optional
                        # in the future
                        $_->flow_spacing($self->print->first_layer_support_material_flow->spacing)
                            if $layer_id == 0;
                        
                        $_;
                    }
                    map $_->clip_with_expolygon($expolygon),
                    ###map $_->clip_with_polygon($expolygon->bounding_box->polygon),  # currently disabled as a workaround for Boost failing at being idempotent
                    ($is_interface && @$support_interface_patterns)
                        ? @{$support_interface_patterns->[ $layer_id % @$support_interface_patterns ]}
                        : @{$support_patterns->[ $layer_id % @$support_patterns ]};
            };
            return @paths;
        };
        my $process_layer = sub {
            my ($layer_id) = @_;
            my $layer = $self->layers->[$layer_id];
            
            my ($paths, $contact_paths) = ([], []);
            my $islands = union_ex([ map @$_, map @$_, $layers{$layer_id}, $layers_contact_areas{$layer_id} ]);
            
            # make a solid base on bottom layer
            if ($layer_id == 0) {
                my $filler = $self->fill_maker->filler('rectilinear');
                $filler->angle($Slic3r::Config->support_material_angle + 90);
                foreach my $expolygon (@$islands) {
                    my @paths = $filler->fill_surface(
                        Slic3r::Surface->new(expolygon => $expolygon, surface_type => S_TYPE_INTERNAL),
                        density         => 0.5,
                        flow_spacing    => $self->print->first_layer_support_material_flow->spacing,
                    );
                    my $params = shift @paths;
                    
                    push @$paths, map Slic3r::ExtrusionPath->new(
                        polyline        => Slic3r::Polyline->new(@$_),
                        role            => EXTR_ROLE_SUPPORTMATERIAL,
                        height          => undef,
                        flow_spacing    => $params->{flow_spacing},
                    ), @paths;
                }
            } else {
                $paths           = [
                    $clip_pattern->($layer_id, $layers{$layer_id}, $layer->height),
                    $clip_pattern->($layer_id, $layers_interfaces{$layer_id}, $layer->height, 1),
                ];
                $contact_paths   = [ $clip_pattern->($layer_id, $layers_contact_areas{$layer_id}, $layer->support_material_contact_height, 1) ];
            }
            return ($paths, $contact_paths, $islands);
        };
        my %layer_paths             = ();
        my %layer_contact_paths     = ();
        my %layer_islands           = ();
        Slic3r::parallelize(
            items => [ keys %layers ],
            thread_cb => sub {
                my $q = shift;
                $Slic3r::Geometry::Clipper::clipper = Math::Clipper->new;
                my $result = {};
                while (defined (my $layer_id = $q->dequeue)) {
                    $result->{$layer_id} = [ $process_layer->($layer_id) ];
                }
                return $result;
            },
            collect_cb => sub {
                my $result = shift;
                ($layer_paths{$_}, $layer_contact_paths{$_}, $layer_islands{$_}) = @{$result->{$_}} for keys %$result;
            },
            no_threads_cb => sub {
                ($layer_paths{$_}, $layer_contact_paths{$_}, $layer_islands{$_}) = $process_layer->($_) for keys %layers;
            },
        );
        
        foreach my $layer_id (keys %layer_paths) {
            my $layer = $self->layers->[$layer_id];
            $layer->support_islands($layer_islands{$layer_id});
            $layer->support_fills(Slic3r::ExtrusionPath::Collection->new);
            $layer->support_contact_fills(Slic3r::ExtrusionPath::Collection->new);
            $layer->support_fills->append(@{$layer_paths{$layer_id}});
            $layer->support_contact_fills->append(@{$layer_contact_paths{$layer_id}});
        }
=======
        my %sl = map { 1 * $_ => 1 } @support_layers;
        @support_layers = sort { $a <=> $b } keys %sl;
>>>>>>> 4438aec1
    }
    
    return @support_layers;
}

1;<|MERGE_RESOLUTION|>--- conflicted
+++ resolved
@@ -568,8 +568,11 @@
             
             if ($Slic3r::Config->solid_infill_every_layers && $Slic3r::Config->fill_density > 0
                 && ($i % $Slic3r::Config->solid_infill_every_layers) == 0) {
-                $_->surface_type(S_TYPE_INTERNALSOLID)
-                    for grep $_->surface_type == S_TYPE_INTERNAL, @{$layerm->fill_surfaces};
+                my @surfaces = @{$layerm->fill_surfaces};
+                for my $i (0..$#surfaces) {
+                    next unless $surfaces[$i]->surface_type == S_TYPE_INTERNAL;
+                    $layerm->fill_surfaces->set_surface_type($i, S_TYPE_INTERNALSOLID);
+                }
             }
             
             EXTERNAL: foreach my $type (S_TYPE_TOP, S_TYPE_BOTTOM) {
@@ -583,11 +586,7 @@
                 my $solid_layers = ($type == S_TYPE_TOP)
                     ? $Slic3r::Config->top_solid_layers
                     : $Slic3r::Config->bottom_solid_layers;
-<<<<<<< HEAD
-                for (my $n = ($type == S_TYPE_TOP) ? $i-1 : $i+1; 
-=======
-                NEIGHBOR: for (my $n = $type == S_TYPE_TOP ? $i-1 : $i+1; 
->>>>>>> 4438aec1
+                NEIGHBOR: for (my $n = ($type == S_TYPE_TOP) ? $i-1 : $i+1; 
                         abs($n - $i) <= $solid_layers-1; 
                         ($type == S_TYPE_TOP) ? $n-- : $n++) {
                     
@@ -618,30 +617,12 @@
                         my $margin = 3 * $layerm->solid_infill_flow->scaled_width; # require at least this size
                         my $too_narrow = diff_ex(
                             [ map @$_, @$new_internal_solid ],
-<<<<<<< HEAD
-                            offset(offset([ map @$_, @$new_internal_solid ], -$margin), +$margin),
-=======
-                            [ offset2([ map @$_, @$new_internal_solid ], -$margin, +$margin) ],
->>>>>>> 4438aec1
+                            offset2([ map @$_, @$new_internal_solid ], -$margin, +$margin),
                             1,
                         );
                         
                         # if some parts are going to collapse, use a different strategy according to fill density
                         if (@$too_narrow) {
-<<<<<<< HEAD
-                            # consider the actual fill area
-                            my @fill_boundaries = $Slic3r::Config->fill_density > 0
-                                ? @neighbor_fill_surfaces
-                                : grep $_->surface_type != S_TYPE_INTERNAL, @neighbor_fill_surfaces;
-                            
-                            # make sure our grown surfaces don't exceed the fill area
-                            my @grown = map @$_, @{intersection_ex(
-                                offset([ map @$_, @$too_narrow ], +$margin),
-                                [ map $_->p, @fill_boundaries ],
-                            )};
-                            $new_internal_solid = union_ex([ @grown, (map @$_, @$new_internal_solid) ]);
-                            $solid = union_ex([ @grown, (map @$_, @$solid) ]);
-=======
                             if ($Slic3r::Config->fill_density > 0) {
                                 # if we have internal infill, grow the collapsing parts and add the extra area to 
                                 # the neighbor layer as well as to our original surfaces so that we support this 
@@ -649,7 +630,7 @@
 
                                 # make sure our grown surfaces don't exceed the fill area
                                 my @grown = map @$_, @{intersection_ex(
-                                    [ offset([ map @$_, @$too_narrow ], +$margin) ],
+                                    offset([ map @$_, @$too_narrow ], +$margin),
                                     [ map $_->p, @neighbor_fill_surfaces ],
                                 )};
                                 $new_internal_solid = $solid = union_ex([ @grown, (map @$_, @$new_internal_solid) ]);
@@ -660,7 +641,6 @@
                                     [ map @$_, @$too_narrow ],
                                 );
                             }
->>>>>>> 4438aec1
                         }
                     }
                     
@@ -866,7 +846,7 @@
                     : 0;
                 
                 $diff = diff(
-                    [ offset([ map $_->p, @{$layerm->slices} ], -$d) ],
+                    offset([ map $_->p, @{$layerm->slices} ], -$d),
                     [ map @$_, @{$lower_layer->slices} ],
                 );
                 
@@ -875,12 +855,12 @@
                 # very short overhangs), and such contact area would be eaten by the
                 # enforced spacing, resulting in high threshold angles to be almost ignored
                 $diff = diff(
-                    [ offset($diff, $d - $fw/2) ],
+                    offset($diff, $d - $fw/2),
                     [ map @$_, @{$lower_layer->slices} ],
                 ) if $d > $fw/2;
             } else {
                 $diff = diff(
-                    [ offset([ map $_->p, @{$layerm->slices} ], -$fw/2) ],
+                    offset([ map $_->p, @{$layerm->slices} ], -$fw/2),
                     [ map @$_, @{$lower_layer->slices} ],
                 );
                 # $diff now contains the ring or stripe comprised between the boundary of 
@@ -892,18 +872,15 @@
             next if !@$diff;
             push @overhang, @{union_ex($diff)};  # NOTE: this is not the full overhang as it misses the outermost half of the perimeter width!
             
-<<<<<<< HEAD
-            my @current_layer_offsetted_slices = map @{$_->offset_ex($distance_from_object)}, @{$layer->slices};
-=======
             # Let's define the required contact area by using a max gap of half the upper 
             # extrusion width and extending the area according to the configured margin.
             # We increment the area in steps because we don't want our support to overflow
             # on the other side of the object (if it's very thin).
             {
-                my @slices_margin = offset([ map @$_, @{$lower_layer->slices} ], $fw/2);
+                my @slices_margin = @{offset([ map @$_, @{$lower_layer->slices} ], $fw/2)};
                 for ($fw/2, map {$margin_step} 1..($margin / $margin_step)) {
                     $diff = diff(
-                        [ offset($diff, $_) ],
+                        offset($diff, $_),
                         \@slices_margin,
                     );
                 }
@@ -919,7 +896,6 @@
                 map { $_->perimeter_flow, $_->solid_infill_flow }
                 @{$layer->regions};
             my $nozzle_diameter = sum(@nozzle_diameters)/@nozzle_diameters;
->>>>>>> 4438aec1
             
             my $contact_z = $layer->print_z - $nozzle_diameter * 1.5;
             ###$contact_z = $layer->print_z - $layer->height;
@@ -1063,20 +1039,13 @@
             my @loops0;
             {
                 # find centerline of the external loop of the contours
-                my @external_loops = offset($contact, -$flow->scaled_width/2);
-                
-<<<<<<< HEAD
-                @overhangs = map @{$_->offset_ex(+$distance)}, @{diff_ex(
-                    [ map @$_, @{$layer->slices} ],
-                    [ map @$_, @{$lower_layer->slices} ],
-                    1,
-=======
+                my @external_loops = @{offset($contact, -$flow->scaled_width/2)};
+                
                 # apply a pattern to the loop
                 my @positions = map Slic3r::Polygon->new(@$_)->split_at_first_point->regular_points($circle_distance), @external_loops;
                 @loops0 = @{diff(
                     [ @external_loops ],
                     [ map $circle->clone->translate(@$_), @positions ],
->>>>>>> 4438aec1
                 )};
             }
             
@@ -1109,20 +1078,6 @@
             
             $result->{contact} = [ @loops ];
         }
-<<<<<<< HEAD
-    }
-    return if !map @$_, values %layers;
-    
-    # generate paths for the pattern that we're going to use
-    Slic3r::debugf "Generating patterns\n";
-    my $support_patterns = [];
-    my $support_interface_patterns = [];
-    {
-        # 0.5 ensures the paths don't get clipped externally when applying them to layers
-        my @areas = map @{$_->offset_ex(- 0.5 * $flow->scaled_width)},
-            @{union_ex([ map $_->contour, map @$_, values %layers, values %layers_interfaces, values %layers_contact_areas ])};
-=======
->>>>>>> 4438aec1
         
         # interface
         if (@{$interface{$layer_id}}) {
@@ -1165,18 +1120,9 @@
             my $density         = $support_density;
             my $flow_spacing    = $flow->spacing;
             
-<<<<<<< HEAD
-            my @paths = $filler->fill_surface(
-                Slic3r::Surface->new(expolygon => $expolygon, surface_type => S_TYPE_INTERNAL),
-                density         => $density,
-                flow_spacing    => $flow->spacing,
-            );
-            my $params = shift @paths;
-=======
             # TODO: use offset2_ex()
-            my $to_infill = [ offset_ex(union($support{$layer_id}), -$flow->scaled_width/2) ];
+            my $to_infill = offset_ex(union($support{$layer_id}), -$flow->scaled_width/2);
             my @paths = ();
->>>>>>> 4438aec1
             
             # base flange
             if ($layer_id == 0) {
@@ -1295,101 +1241,8 @@
     
     # remove duplicates and make sure all 0.x values have the leading 0
     {
-<<<<<<< HEAD
-        my $clip_pattern = sub {
-            my ($layer_id, $expolygons, $height, $is_interface) = @_;
-            my @paths = ();
-            foreach my $expolygon (@$expolygons) {
-                push @paths,
-                    map {
-                        $_->height($height);
-                        
-                        # useless line because this coderef isn't called for layer 0 anymore;
-                        # let's keep it here just in case we want to make the base flange optional
-                        # in the future
-                        $_->flow_spacing($self->print->first_layer_support_material_flow->spacing)
-                            if $layer_id == 0;
-                        
-                        $_;
-                    }
-                    map $_->clip_with_expolygon($expolygon),
-                    ###map $_->clip_with_polygon($expolygon->bounding_box->polygon),  # currently disabled as a workaround for Boost failing at being idempotent
-                    ($is_interface && @$support_interface_patterns)
-                        ? @{$support_interface_patterns->[ $layer_id % @$support_interface_patterns ]}
-                        : @{$support_patterns->[ $layer_id % @$support_patterns ]};
-            };
-            return @paths;
-        };
-        my $process_layer = sub {
-            my ($layer_id) = @_;
-            my $layer = $self->layers->[$layer_id];
-            
-            my ($paths, $contact_paths) = ([], []);
-            my $islands = union_ex([ map @$_, map @$_, $layers{$layer_id}, $layers_contact_areas{$layer_id} ]);
-            
-            # make a solid base on bottom layer
-            if ($layer_id == 0) {
-                my $filler = $self->fill_maker->filler('rectilinear');
-                $filler->angle($Slic3r::Config->support_material_angle + 90);
-                foreach my $expolygon (@$islands) {
-                    my @paths = $filler->fill_surface(
-                        Slic3r::Surface->new(expolygon => $expolygon, surface_type => S_TYPE_INTERNAL),
-                        density         => 0.5,
-                        flow_spacing    => $self->print->first_layer_support_material_flow->spacing,
-                    );
-                    my $params = shift @paths;
-                    
-                    push @$paths, map Slic3r::ExtrusionPath->new(
-                        polyline        => Slic3r::Polyline->new(@$_),
-                        role            => EXTR_ROLE_SUPPORTMATERIAL,
-                        height          => undef,
-                        flow_spacing    => $params->{flow_spacing},
-                    ), @paths;
-                }
-            } else {
-                $paths           = [
-                    $clip_pattern->($layer_id, $layers{$layer_id}, $layer->height),
-                    $clip_pattern->($layer_id, $layers_interfaces{$layer_id}, $layer->height, 1),
-                ];
-                $contact_paths   = [ $clip_pattern->($layer_id, $layers_contact_areas{$layer_id}, $layer->support_material_contact_height, 1) ];
-            }
-            return ($paths, $contact_paths, $islands);
-        };
-        my %layer_paths             = ();
-        my %layer_contact_paths     = ();
-        my %layer_islands           = ();
-        Slic3r::parallelize(
-            items => [ keys %layers ],
-            thread_cb => sub {
-                my $q = shift;
-                $Slic3r::Geometry::Clipper::clipper = Math::Clipper->new;
-                my $result = {};
-                while (defined (my $layer_id = $q->dequeue)) {
-                    $result->{$layer_id} = [ $process_layer->($layer_id) ];
-                }
-                return $result;
-            },
-            collect_cb => sub {
-                my $result = shift;
-                ($layer_paths{$_}, $layer_contact_paths{$_}, $layer_islands{$_}) = @{$result->{$_}} for keys %$result;
-            },
-            no_threads_cb => sub {
-                ($layer_paths{$_}, $layer_contact_paths{$_}, $layer_islands{$_}) = $process_layer->($_) for keys %layers;
-            },
-        );
-        
-        foreach my $layer_id (keys %layer_paths) {
-            my $layer = $self->layers->[$layer_id];
-            $layer->support_islands($layer_islands{$layer_id});
-            $layer->support_fills(Slic3r::ExtrusionPath::Collection->new);
-            $layer->support_contact_fills(Slic3r::ExtrusionPath::Collection->new);
-            $layer->support_fills->append(@{$layer_paths{$layer_id}});
-            $layer->support_contact_fills->append(@{$layer_contact_paths{$layer_id}});
-        }
-=======
         my %sl = map { 1 * $_ => 1 } @support_layers;
         @support_layers = sort { $a <=> $b } keys %sl;
->>>>>>> 4438aec1
     }
     
     return @support_layers;
