--- conflicted
+++ resolved
@@ -341,19 +341,10 @@
     }
     
     # remove empty layers from bottom
-<<<<<<< HEAD
     while (@{$self->layers} && !@{$self->layers->[0]->slices}) {
         shift @{$self->layers};
         for (my $i = 0; $i <= $#{$self->layers}; $i++) {
             $self->layers->[$i]->id( $self->layers->[$i]->id-1 );
-=======
-    # TODO: array index of layers after raft_layers would be 0, not raft_layers?
-    my $first_object_layer_id = $self->config->raft_layers;
-    while (@{$self->layers} && !@{$self->layers->[$first_object_layer_id]->slices}) {
-        $self->delete_layer($first_object_layer_id);
-        for (my $i = $first_object_layer_id; $i < $self->layer_count; $i++) {
-            $self->layers->[$i]->id($i);
->>>>>>> 19d18bdd
         }
     }
     
