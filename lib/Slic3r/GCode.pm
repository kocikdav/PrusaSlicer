--- conflicted
+++ resolved
@@ -65,11 +65,7 @@
     # if shift increases (goes towards right), last_pos decreases because it goes towards left
     $self->last_pos->translate(
         scale ($self->shift_x - $shift[X]),
-<<<<<<< HEAD
-        scale ($self->shift_x - $shift[Y]),
-=======
         scale ($self->shift_y - $shift[Y]),
->>>>>>> e8cb1f45
     );
     
     $self->shift_x($shift[X]);
