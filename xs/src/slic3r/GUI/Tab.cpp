#include "../../libslic3r/GCodeSender.hpp"
#include "Tab.hpp"
#include "PresetBundle.hpp"
#include "PresetHints.hpp"
#include "../../libslic3r/Utils.hpp"

#include "slic3r/Utils/Http.hpp"
#include "slic3r/Utils/OctoPrint.hpp"
#include "BonjourDialog.hpp"
#include "WipeTowerDialog.hpp"

#include <wx/app.h>
#include <wx/button.h>
#include <wx/scrolwin.h>
#include <wx/sizer.h>

#include <wx/bmpcbox.h>
#include <wx/bmpbuttn.h>
#include <wx/treectrl.h>
#include <wx/imaglist.h>
#include <wx/settings.h>
#include <wx/filedlg.h>

#include <boost/algorithm/string/predicate.hpp>
#include "wxExtensions.hpp"

namespace Slic3r {
namespace GUI {

// sub new
void Tab::create_preset_tab(PresetBundle *preset_bundle)
{
	m_preset_bundle = preset_bundle;

	// Vertical sizer to hold the choice menu and the rest of the page.
	Tab *panel = this;
	auto  *sizer = new wxBoxSizer(wxVERTICAL);
	sizer->SetSizeHints(panel);
	panel->SetSizer(sizer);

	// preset chooser
	m_presets_choice = new wxBitmapComboBox(panel, wxID_ANY, "", wxDefaultPosition, wxSize(270, -1), 0, 0,wxCB_READONLY);
	/*
	m_cc_presets_choice = new wxComboCtrl(panel, wxID_ANY, L(""), wxDefaultPosition, wxDefaultSize, wxCB_READONLY);
	wxDataViewTreeCtrlComboPopup* popup = new wxDataViewTreeCtrlComboPopup;
	if (popup != nullptr)
	{
		// FIXME If the following line is removed, the combo box popup list will not react to mouse clicks.
		//  On the other side, with this line the combo box popup cannot be closed by clicking on the combo button on Windows 10.
//		m_cc_presets_choice->UseAltPopupWindow();

//		m_cc_presets_choice->EnablePopupAnimation(false);
		m_cc_presets_choice->SetPopupControl(popup);
		popup->SetStringValue(from_u8("Text1"));

		popup->Bind(wxEVT_DATAVIEW_SELECTION_CHANGED, [this, popup](wxCommandEvent& evt)
		{
			auto selected = popup->GetItemText(popup->GetSelection());
			if (selected != _(L("System presets")) && selected != _(L("Default presets")))
			{
				m_cc_presets_choice->SetText(selected);
				std::string selected_string = selected.ToUTF8().data();
#ifdef __APPLE__
#else
 				select_preset(selected_string);
#endif
			}				
		});

// 		popup->Bind(wxEVT_KEY_DOWN, [popup](wxKeyEvent& evt) { popup->OnKeyEvent(evt); });
// 		popup->Bind(wxEVT_KEY_UP, [popup](wxKeyEvent& evt) { popup->OnKeyEvent(evt); });

		auto icons = new wxImageList(16, 16, true, 1);
		popup->SetImageList(icons);
		icons->Add(*new wxIcon(from_u8(Slic3r::var("flag-green-icon.png")), wxBITMAP_TYPE_PNG));
		icons->Add(*new wxIcon(from_u8(Slic3r::var("flag-red-icon.png")), wxBITMAP_TYPE_PNG));
	}
*/
	auto color = wxSystemSettings::GetColour(wxSYS_COLOUR_WINDOW);

	//buttons
	wxBitmap bmpMenu;
	bmpMenu = wxBitmap(from_u8(Slic3r::var("disk.png")), wxBITMAP_TYPE_PNG);
	m_btn_save_preset = new wxBitmapButton(panel, wxID_ANY, bmpMenu, wxDefaultPosition, wxDefaultSize, wxBORDER_NONE);
	if (wxMSW) m_btn_save_preset->SetBackgroundColour(color);
	bmpMenu = wxBitmap(from_u8(Slic3r::var("delete.png")), wxBITMAP_TYPE_PNG);
	m_btn_delete_preset = new wxBitmapButton(panel, wxID_ANY, bmpMenu, wxDefaultPosition, wxDefaultSize, wxBORDER_NONE);
	if (wxMSW) m_btn_delete_preset->SetBackgroundColour(color);

	m_show_incompatible_presets = false;
	m_bmp_show_incompatible_presets = new wxBitmap(from_u8(Slic3r::var("flag-red-icon.png")), wxBITMAP_TYPE_PNG);
	m_bmp_hide_incompatible_presets = new wxBitmap(from_u8(Slic3r::var("flag-green-icon.png")), wxBITMAP_TYPE_PNG);
	m_btn_hide_incompatible_presets = new wxBitmapButton(panel, wxID_ANY, *m_bmp_hide_incompatible_presets, wxDefaultPosition, wxDefaultSize, wxBORDER_NONE);
	if (wxMSW) m_btn_hide_incompatible_presets->SetBackgroundColour(color);

	m_btn_save_preset->SetToolTip(_(L("Save current ")) + m_title);
	m_btn_delete_preset->SetToolTip(_(L("Delete this preset")));
	m_btn_delete_preset->Disable();

	m_undo_btn = new wxButton(panel, wxID_ANY, "", wxDefaultPosition, wxDefaultSize, wxBU_EXACTFIT | wxNO_BORDER);
	m_undo_to_sys_btn = new wxButton(panel, wxID_ANY, "", wxDefaultPosition, wxDefaultSize, wxBU_EXACTFIT | wxNO_BORDER);
	if (wxMSW) {
		m_undo_btn->SetBackgroundColour(color);
		m_undo_to_sys_btn->SetBackgroundColour(color);
	}
	m_undo_btn->SetBitmap(wxBitmap(from_u8(var("bullet_white.png")), wxBITMAP_TYPE_PNG));
	m_undo_btn->Bind(wxEVT_BUTTON, ([this](wxCommandEvent){ on_back_to_initial_value(); }));
	m_undo_to_sys_btn->SetBitmap(wxBitmap(from_u8(var("bullet_white.png")), wxBITMAP_TYPE_PNG));
	m_undo_to_sys_btn->Bind(wxEVT_BUTTON, ([this](wxCommandEvent){ on_back_to_sys_value(); }));

	m_hsizer = new wxBoxSizer(wxHORIZONTAL);
	sizer->Add(m_hsizer, 0, wxBOTTOM, 3);
	m_hsizer->Add(m_presets_choice, 1, wxLEFT | wxRIGHT | wxTOP | wxALIGN_CENTER_VERTICAL, 3);
	m_hsizer->AddSpacer(4);
	m_hsizer->Add(m_btn_save_preset, 0, wxALIGN_CENTER_VERTICAL);
	m_hsizer->AddSpacer(4);
	m_hsizer->Add(m_btn_delete_preset, 0, wxALIGN_CENTER_VERTICAL);
	m_hsizer->AddSpacer(16);
	m_hsizer->Add(m_btn_hide_incompatible_presets, 0, wxALIGN_CENTER_VERTICAL);
	m_hsizer->AddSpacer(64);
	m_hsizer->Add(m_undo_to_sys_btn, 0, wxALIGN_CENTER_VERTICAL);
	m_hsizer->Add(m_undo_btn, 0, wxALIGN_CENTER_VERTICAL);
// 	m_hsizer->AddSpacer(64);
// 	m_hsizer->Add(m_cc_presets_choice, 1, wxLEFT | wxRIGHT | wxTOP | wxALIGN_CENTER_VERTICAL, 3);

	//Horizontal sizer to hold the tree and the selected page.
	m_hsizer = new wxBoxSizer(wxHORIZONTAL);
	sizer->Add(m_hsizer, 1, wxEXPAND, 0);


/*


	//temporary left vertical sizer
	m_left_sizer = new wxBoxSizer(wxVERTICAL);
	m_hsizer->Add(m_left_sizer, 0, wxEXPAND | wxLEFT | wxTOP | wxBOTTOM, 3);

	// tree
	m_presetctrl = new wxDataViewTreeCtrl(panel, wxID_ANY, wxDefaultPosition, wxSize(200, -1), wxDV_NO_HEADER);
	m_left_sizer->Add(m_presetctrl, 1, wxEXPAND);
	m_preset_icons = new wxImageList(16, 16, true, 1);
	m_presetctrl->SetImageList(m_preset_icons);
	m_preset_icons->Add(*new wxIcon(from_u8(Slic3r::var("flag-green-icon.png")), wxBITMAP_TYPE_PNG));
	m_preset_icons->Add(*new wxIcon(from_u8(Slic3r::var("flag-red-icon.png")), wxBITMAP_TYPE_PNG));

	m_presetctrl->Bind(wxEVT_DATAVIEW_SELECTION_CHANGED, [this](wxCommandEvent& evt)
	{
		auto selected = m_presetctrl->GetItemText(m_presetctrl->GetSelection());
		if (selected != _(L("System presets")) && selected != _(L("Default presets")))
		{
			std::string selected_string = selected.ToUTF8().data();
#ifdef __APPLE__
#else
			select_preset(selected_string);
#endif
		}
	});

*/

	//left vertical sizer
	m_left_sizer = new wxBoxSizer(wxVERTICAL);
	m_hsizer->Add(m_left_sizer, 0, wxEXPAND | wxLEFT | wxTOP | wxBOTTOM, 3);

	// tree
	m_treectrl = new wxTreeCtrl(panel, wxID_ANY, wxDefaultPosition, wxSize(185, -1), 
		wxTR_NO_BUTTONS | wxTR_HIDE_ROOT | wxTR_SINGLE | wxTR_NO_LINES | wxBORDER_SUNKEN | wxWANTS_CHARS);
	m_left_sizer->Add(m_treectrl, 1, wxEXPAND);
	m_icons = new wxImageList(16, 16, true, 1);
	// Index of the last icon inserted into $self->{icons}.
	m_icon_count = -1;
	m_treectrl->AssignImageList(m_icons);
	m_treectrl->AddRoot("root");
	m_treectrl->SetIndent(0);
	m_disable_tree_sel_changed_event = 0;

	m_treectrl->Bind(wxEVT_TREE_SEL_CHANGED, &Tab::OnTreeSelChange, this);
	m_treectrl->Bind(wxEVT_KEY_DOWN, &Tab::OnKeyDown, this);

	m_presets_choice->Bind(wxEVT_COMBOBOX, ([this](wxCommandEvent e){
		//! Because of The MSW and GTK version of wxBitmapComboBox derived from wxComboBox, 
		//! but the OSX version derived from wxOwnerDrawnCombo, instead of:
		//! select_preset(m_presets_choice->GetStringSelection().ToStdString()); 
		//! we doing next:
		int selected_item = m_presets_choice->GetSelection();
		if (selected_item >= 0){
			std::string selected_string = m_presets_choice->GetString(selected_item).ToUTF8().data();
			select_preset(selected_string);
		}
	}));

	m_btn_save_preset->Bind(wxEVT_BUTTON, ([this](wxCommandEvent e){ save_preset(); }));
	m_btn_delete_preset->Bind(wxEVT_BUTTON, ([this](wxCommandEvent e){ delete_preset(); }));
	m_btn_hide_incompatible_presets->Bind(wxEVT_BUTTON, ([this](wxCommandEvent e){
		toggle_show_hide_incompatible();
	}));

	// Initialize the DynamicPrintConfig by default keys/values.
	build();
	rebuild_page_tree();
	update();
}

void Tab::load_initial_data()
{
	m_config = &m_presets->get_edited_preset().config;
	m_nonsys_btn_icon = m_presets->get_selected_preset_parent() == nullptr ?
						"bullet_white.png" : "sys_unlock.png";
}

PageShp Tab::add_options_page(const wxString& title, const std::string& icon, bool is_extruder_pages/* = false*/)
{
	// Index of icon in an icon list $self->{icons}.
	auto icon_idx = 0;
	if (!icon.empty()) {
		icon_idx = (m_icon_index.find(icon) == m_icon_index.end()) ? -1 : m_icon_index.at(icon);
		if (icon_idx == -1) {
			// Add a new icon to the icon list.
			const auto img_icon = new wxIcon(from_u8(Slic3r::var(icon)), wxBITMAP_TYPE_PNG);
			m_icons->Add(*img_icon);
			icon_idx = ++m_icon_count;
			m_icon_index[icon] = icon_idx;
		}
	}
	// Initialize the page.
	PageShp page(new Page(this, title, icon_idx));
	page->SetScrollbars(1, 1, 1, 1);
	page->Hide();
	m_hsizer->Add(page.get(), 1, wxEXPAND | wxLEFT, 5);
	if (!is_extruder_pages) 
		m_pages.push_back(page);

	page->set_config(m_config);
	return page;
}

template<class T>
void add_correct_opts_to_dirty_options(const std::string &opt_key, std::vector<std::string> *vec, TabPrinter *tab)
{
	auto opt_init = static_cast<T*>(tab->m_presets->get_selected_preset().config.option(opt_key));
	auto opt_cur = static_cast<T*>(tab->m_config->option(opt_key));
	int opt_init_max_id = opt_init->values.size()-1;
	for (int i = 0; i < opt_cur->values.size(); i++)
	{
		int init_id = i <= opt_init_max_id ? i : 0;
		if (opt_cur->values[i] != opt_init->values[init_id])
			vec->emplace_back(opt_key + "#" + std::to_string(i));
	}
}

template<class T>
void add_correct_opts_to_sys_options(const std::string &opt_key, std::vector<std::string> *vec, TabPrinter *tab)
{
	const Preset* sys_preset = tab->m_presets->get_selected_preset_parent();
	if (sys_preset == nullptr)
		return;
	T *opt_cur = static_cast<T*>(tab->m_config->option(opt_key));
	const T *opt_sys = static_cast<const T*>(sys_preset->config.option(opt_key));
	int opt_max_id = opt_sys->values.size()-1;
	for (int i = 0; i < opt_cur->values.size(); i++)
	{
		int init_id = i <= opt_max_id ? i : 0;
		if (opt_cur->values[i] == opt_sys->values[init_id])
			vec->emplace_back(opt_key + "#" + std::to_string(i));
	}
}

// Update UI according to changes
void Tab::update_changed_ui()
{
	auto dirty_options = m_presets->current_dirty_options();

	if (name() == "printer"){
		// Update dirty_options in case changes of Extruder's options 
		TabPrinter* tab = static_cast<TabPrinter*>(this);
		m_dirty_options.resize(0);
		for (auto opt_key : dirty_options)
		{
			if (opt_key == "bed_shape"){ m_dirty_options.emplace_back(opt_key);		continue; }
			switch (m_config->option(opt_key)->type())
			{
			case coInts:	add_correct_opts_to_dirty_options<ConfigOptionInts		>(opt_key, &m_dirty_options, tab);	break;
			case coBools:	add_correct_opts_to_dirty_options<ConfigOptionBools		>(opt_key, &m_dirty_options, tab);	break;
			case coFloats:	add_correct_opts_to_dirty_options<ConfigOptionFloats	>(opt_key, &m_dirty_options, tab);	break;
			case coStrings:	add_correct_opts_to_dirty_options<ConfigOptionStrings	>(opt_key, &m_dirty_options, tab);	break;
			case coPercents:add_correct_opts_to_dirty_options<ConfigOptionPercents	>(opt_key, &m_dirty_options, tab);	break;
			case coPoints:	add_correct_opts_to_dirty_options<ConfigOptionPoints	>(opt_key, &m_dirty_options, tab);	break;
			default:		m_dirty_options.emplace_back(opt_key);		break;
			}
		}
		if (tab->m_initial_extruders_count != tab->m_extruders_count)
			m_dirty_options.emplace_back("extruders_count");

		m_sys_options.resize(0);
		const auto sys_preset = m_presets->get_selected_preset_parent();
		if (sys_preset){
			for (auto opt_key : m_config->keys())
			{
				if (opt_key == "bed_shape"){ 
					if (*tab->m_config->option(opt_key) == *sys_preset->config.option(opt_key))
						m_sys_options.emplace_back(opt_key);		
					continue; 
				}
				switch (m_config->option(opt_key)->type())
				{
				case coInts:	add_correct_opts_to_sys_options<ConfigOptionInts	>(opt_key, &m_sys_options, tab);	break;
				case coBools:	add_correct_opts_to_sys_options<ConfigOptionBools	>(opt_key, &m_sys_options, tab);	break;
				case coFloats:	add_correct_opts_to_sys_options<ConfigOptionFloats	>(opt_key, &m_sys_options, tab);	break;
				case coStrings:	add_correct_opts_to_sys_options<ConfigOptionStrings	>(opt_key, &m_sys_options, tab);	break;
				case coPercents:add_correct_opts_to_sys_options<ConfigOptionPercents>(opt_key, &m_sys_options, tab);	break;
				case coPoints:	add_correct_opts_to_sys_options<ConfigOptionPoints	>(opt_key, &m_sys_options, tab);	break;
				default:{
					const ConfigOption *opt_cur = tab->m_config->option(opt_key);
					const ConfigOption *opt_sys = sys_preset->config.option(opt_key);
					if (opt_cur != nullptr && opt_sys != nullptr && *opt_cur == *opt_sys)
						m_sys_options.emplace_back(opt_key);		
					break;
				}
				}
			}

			if (tab->m_sys_extruders_count == tab->m_extruders_count)
				m_sys_options.emplace_back("extruders_count");
		}
	}
	else{
		m_sys_options = m_presets->system_equal_options();
		m_dirty_options = dirty_options;
	}

	Freeze();
	//update options "decoration"
	for (const auto opt_key : m_full_options_list)
	{
		bool is_nonsys_value = false;
		bool is_modified_value = true;
		std::string sys_icon = "sys_lock.png";
		std::string icon = "action_undo.png";
		wxColour color = get_sys_label_clr();
		if (find(m_sys_options.begin(), m_sys_options.end(), opt_key) == m_sys_options.end()) {
			is_nonsys_value = true;
			sys_icon = m_nonsys_btn_icon;
			if(find(m_dirty_options.begin(), m_dirty_options.end(), opt_key) == m_dirty_options.end())
				color = wxSystemSettings::GetColour(wxSYS_COLOUR_WINDOWTEXT);
			else
				color = get_modified_label_clr();
		}
		if (find(m_dirty_options.begin(), m_dirty_options.end(), opt_key) == m_dirty_options.end())
		{
			is_modified_value = false;
			icon = "bullet_white.png";
		}
		if (opt_key == "bed_shape" || opt_key == "compatible_printers") {
			if (m_colored_Label != nullptr)	{
				m_colored_Label->SetForegroundColour(color);
				m_colored_Label->Refresh(true);
			}
			continue;
		}

		Field* field = get_field(opt_key);
		if (field == nullptr) continue;
		field->m_is_nonsys_value = is_nonsys_value;
		field->m_is_modified_value = is_modified_value;
		field->m_Undo_btn->SetBitmap(wxBitmap(from_u8(var(icon)), wxBITMAP_TYPE_PNG));
		field->m_Undo_to_sys_btn->SetBitmap(wxBitmap(from_u8(var(sys_icon)), wxBITMAP_TYPE_PNG));
		if (field->m_Label != nullptr){
			field->m_Label->SetForegroundColour(color);
			field->m_Label->Refresh(true);
		}
	}
	Thaw();

	wxTheApp->CallAfter([this]() {
		update_changed_tree_ui();
	});
}

template<class T>
void add_correct_opts_to_full_options_list(const std::string &opt_key, std::vector<std::string> *vec, TabPrinter *tab)
{
	T *opt_cur = static_cast<T*>(tab->m_config->option(opt_key));
	for (int i = 0; i < opt_cur->values.size(); i++)
		vec->emplace_back(opt_key + "#" + std::to_string(i));
}

void Tab::update_full_options_list()
{
	if (!m_full_options_list.empty())
		m_full_options_list.resize(0);

	if (m_name != "printer"){
		m_full_options_list = m_config->keys();
		return;
	}

	TabPrinter* tab = static_cast<TabPrinter*>(this);
	for (const auto opt_key : m_config->keys())
	{
		if (opt_key == "bed_shape"){
			m_full_options_list.emplace_back(opt_key);
			continue;
		}
		switch (m_config->option(opt_key)->type())
		{
		case coInts:	add_correct_opts_to_full_options_list<ConfigOptionInts		>(opt_key, &m_full_options_list, tab);	break;
		case coBools:	add_correct_opts_to_full_options_list<ConfigOptionBools		>(opt_key, &m_full_options_list, tab);	break;
		case coFloats:	add_correct_opts_to_full_options_list<ConfigOptionFloats	>(opt_key, &m_full_options_list, tab);	break;
		case coStrings:	add_correct_opts_to_full_options_list<ConfigOptionStrings	>(opt_key, &m_full_options_list, tab);	break;
		case coPercents:add_correct_opts_to_full_options_list<ConfigOptionPercents	>(opt_key, &m_full_options_list, tab);	break;
		case coPoints:	add_correct_opts_to_full_options_list<ConfigOptionPoints	>(opt_key, &m_full_options_list, tab);	break;
		default:		m_full_options_list.emplace_back(opt_key);		break;
		}
	}
	m_full_options_list.emplace_back("extruders_count");
}

void Tab::update_sys_ui_after_sel_preset()
{
	for (const auto opt_key : m_full_options_list){
		Field* field = get_field(opt_key);
		if (field != nullptr){
			field->m_Undo_to_sys_btn->SetBitmap(wxBitmap(from_u8(var(m_nonsys_btn_icon)), wxBITMAP_TYPE_PNG));
			field->m_is_nonsys_value = true;
			if (field->m_Label != nullptr){
				field->m_Label->SetForegroundColour(wxSystemSettings::GetColour(wxSYS_COLOUR_WINDOWTEXT));
				field->m_Label->Refresh(true);
			}
		}
	}
	m_sys_options.resize(0);
}

void Tab::get_sys_and_mod_flags(const std::string& opt_key, bool& sys_page, bool& modified_page)
{
	if (sys_page && find(m_sys_options.begin(), m_sys_options.end(), opt_key) == m_sys_options.end())
		sys_page = false;
	if (!modified_page && find(m_dirty_options.begin(), m_dirty_options.end(), opt_key) != m_dirty_options.end())
		modified_page = true;
}

void Tab::update_changed_tree_ui()
{
	auto cur_item = m_treectrl->GetFirstVisibleItem();
	auto selection = m_treectrl->GetItemText(m_treectrl->GetSelection());
	while (cur_item){
		auto title = m_treectrl->GetItemText(cur_item);
		for (auto page : m_pages)
		{
			if (page->title() != title)
				continue;
			bool sys_page = true;
			bool modified_page = false;
			if (title == _("General")){
				std::initializer_list<const char*> optional_keys{ "extruders_count", "bed_shape" };
				for (auto &opt_key : optional_keys) {
					get_sys_and_mod_flags(opt_key, sys_page, modified_page);
				}
			}
			if (title == _("Dependencies")){
				get_sys_and_mod_flags("compatible_printers", sys_page, modified_page);
			}
			for (auto group : page->m_optgroups)
			{
				if (!sys_page && modified_page)
					break;
				for (t_opt_map::iterator it = group->m_opt_map.begin(); it != group->m_opt_map.end(); ++it) {
					const std::string& opt_key = it->first;
					get_sys_and_mod_flags(opt_key, sys_page, modified_page);
				}
			}
			if (sys_page)
				m_treectrl->SetItemTextColour(cur_item, get_sys_label_clr());
			else if (modified_page)
				m_treectrl->SetItemTextColour(cur_item, get_modified_label_clr());
			else
				m_treectrl->SetItemTextColour(cur_item, wxSystemSettings::GetColour(wxSYS_COLOUR_WINDOWTEXT));

			page->m_is_nonsys_values = !sys_page;
			page->m_is_modified_values = modified_page;

			if (selection == title){
				m_is_nonsys_values = page->m_is_nonsys_values;
				m_is_modified_values = page->m_is_modified_values;
			}
			break;
		}
		auto next_item = m_treectrl->GetNextVisible(cur_item);
		cur_item = next_item;
	}
	update_undo_buttons();
}

void Tab::update_undo_buttons()
{
	const std::string& undo_icon = !m_is_modified_values ? "bullet_white.png" : "action_undo.png";
	const std::string& undo_to_sys_icon = m_is_nonsys_values ? m_nonsys_btn_icon : "sys_lock.png";

	m_undo_btn->SetBitmap(wxBitmap(from_u8(var(undo_icon)), wxBITMAP_TYPE_PNG));
	m_undo_to_sys_btn->SetBitmap(wxBitmap(from_u8(var(undo_to_sys_icon)), wxBITMAP_TYPE_PNG));
}

void Tab::on_back_to_initial_value()
{
	if (!m_is_modified_values) return;

	auto selection = m_treectrl->GetItemText(m_treectrl->GetSelection());
	for (auto page : m_pages)
		if (page->title() == selection)	{
			for (auto group : page->m_optgroups){
				if (group->title == _("Capabilities")){
					if (find(m_dirty_options.begin(), m_dirty_options.end(), "extruders_count") != m_dirty_options.end())
						group->back_to_initial_value("extruders_count");
				}
				if (group->title == _("Size and coordinates")){
					if (find(m_dirty_options.begin(), m_dirty_options.end(), "bed_shape") != m_dirty_options.end())
						group->back_to_initial_value("bed_shape");
				}
				if (group->title == _("Profile dependencies")){
					if (find(m_dirty_options.begin(), m_dirty_options.end(), "compatible_printers") != m_dirty_options.end())
						group->back_to_initial_value("compatible_printers");

					bool is_empty = m_config->option<ConfigOptionStrings>("compatible_printers")->values.empty();
					m_compatible_printers_checkbox->SetValue(is_empty);
					is_empty ? m_compatible_printers_btn->Disable() : m_compatible_printers_btn->Enable();
				}
				for (t_opt_map::iterator it = group->m_opt_map.begin(); it != group->m_opt_map.end(); ++it) {
					const std::string& opt_key = it->first;
					if (find(m_dirty_options.begin(), m_dirty_options.end(), opt_key) != m_dirty_options.end())
						group->back_to_initial_value(opt_key);
				}
			}
			break;
		}
	update_changed_ui();
}

void Tab::on_back_to_sys_value()
{
	if (!m_is_nonsys_values) return;

	auto selection = m_treectrl->GetItemText(m_treectrl->GetSelection());
	for (auto page : m_pages)
		if (page->title() == selection)	{
			for (auto group : page->m_optgroups) {
				if (group->title == _("Capabilities")){
					if (find(m_sys_options.begin(), m_sys_options.end(), "extruders_count") == m_sys_options.end())
						group->back_to_sys_value("extruders_count");
				}
				if (group->title == _("Size and coordinates")){
					if (find(m_sys_options.begin(), m_sys_options.end(), "bed_shape") == m_sys_options.end())
						group->back_to_sys_value("bed_shape");
				}
				if (group->title == _("Profile dependencies")){
					if (find(m_sys_options.begin(), m_sys_options.end(), "compatible_printers") == m_sys_options.end())
						group->back_to_sys_value("compatible_printers");

					bool is_empty = m_config->option<ConfigOptionStrings>("compatible_printers")->values.empty();
					m_compatible_printers_checkbox->SetValue(is_empty);
					is_empty ? m_compatible_printers_btn->Disable() : m_compatible_printers_btn->Enable();
				}
				for (t_opt_map::iterator it = group->m_opt_map.begin(); it != group->m_opt_map.end(); ++it) {
					const std::string& opt_key = it->first;
					if (find(m_sys_options.begin(), m_sys_options.end(), opt_key) == m_sys_options.end())
						group->back_to_sys_value(opt_key);
				}
			}
			break;
		}
	update_changed_ui();
}

// Update the combo box label of the selected preset based on its "dirty" state,
// comparing the selected preset config with $self->{config}.
void Tab::update_dirty(){
	m_presets->update_dirty_ui(m_presets_choice);
	on_presets_changed();	
	update_changed_ui();
//	update_dirty_presets(m_cc_presets_choice);
}

void Tab::update_tab_ui()
{
	m_presets->update_tab_ui(m_presets_choice, m_show_incompatible_presets);
// 	update_tab_presets(m_cc_presets_choice, m_show_incompatible_presets);
// 	update_presetsctrl(m_presetctrl, m_show_incompatible_presets);
}

// Load a provied DynamicConfig into the tab, modifying the active preset.
// This could be used for example by setting a Wipe Tower position by interactive manipulation in the 3D view.
void Tab::load_config(const DynamicPrintConfig& config)
{
	bool modified = 0;
	for(auto opt_key : m_config->diff(config)) {
		m_config->set_key_value(opt_key, config.option(opt_key)->clone());
		modified = 1;
	}
	if (modified) {
		update_dirty();
		//# Initialize UI components with the config values.
		reload_config();
		update();
	}
}

// Reload current $self->{config} (aka $self->{presets}->edited_preset->config) into the UI fields.
void Tab::reload_config(){
	Freeze();
	for (auto page : m_pages)
		page->reload_config();
 	Thaw();
}

Field* Tab::get_field(const t_config_option_key& opt_key, int opt_index/* = -1*/) const
{
	Field* field = nullptr;
	for (auto page : m_pages){
		field = page->get_field(opt_key, opt_index);
		if (field != nullptr)
			return field;
	}
	return field;
}

// Set a key/value pair on this page. Return true if the value has been modified.
// Currently used for distributing extruders_count over preset pages of Slic3r::GUI::Tab::Printer
// after a preset is loaded.
bool Tab::set_value(const t_config_option_key& opt_key, const boost::any& value){
	bool changed = false;
	for(auto page: m_pages) {
		if (page->set_value(opt_key, value))
		changed = true;
	}
	return changed;
}

// To be called by custom widgets, load a value into a config,
// update the preset selection boxes (the dirty flags)
void Tab::load_key_value(const std::string& opt_key, const boost::any& value)
{
	change_opt_value(*m_config, opt_key, value);
	// Mark the print & filament enabled if they are compatible with the currently selected preset.
	if (opt_key.compare("compatible_printers") == 0) {
		m_preset_bundle->update_compatible_with_printer(0);
	} 
	m_presets->update_dirty_ui(m_presets_choice);
	on_presets_changed();
	update();
}

extern wxFrame *g_wxMainFrame;

void Tab::on_value_change(const std::string& opt_key, const boost::any& value)
{
	if (m_event_value_change > 0) {
		wxCommandEvent event(m_event_value_change);
		std::string str_out = opt_key + " " + m_name;
		event.SetString(str_out);
		if (opt_key == "extruders_count")
		{
			int val = boost::any_cast<size_t>(value);
			event.SetInt(val);
		}
		g_wxMainFrame->ProcessWindowEvent(event);
	}
	if (opt_key == "fill_density")
	{
		boost::any val = get_optgroup()->get_config_value(*m_config, opt_key);
		get_optgroup()->set_value(opt_key, val);
	}
	if (opt_key == "support_material" || opt_key == "support_material_buildplate_only")
	{
		wxString new_selection = !m_config->opt_bool("support_material") ?
								_("None") :
								m_config->opt_bool("support_material_buildplate_only") ?
									_("Support on build plate only") :
									_("Everywhere");
		get_optgroup()->set_value("support", new_selection);
	}
	if (opt_key == "brim_width")
	{
		bool val = m_config->opt_float("brim_width") > 0.0 ? true : false;
		get_optgroup()->set_value("brim", val);
	}

    if (opt_key == "wipe_tower" || opt_key == "single_extruder_multi_material" || opt_key == "extruders_count" )
        update_wiping_button_visibility();

	update();
}


// Show/hide the 'purging volumes' button
void Tab::update_wiping_button_visibility() {
    bool wipe_tower_enabled = dynamic_cast<ConfigOptionBool*>(  (m_preset_bundle->prints.get_edited_preset().config  ).option("wipe_tower"))->value;
    bool multiple_extruders = dynamic_cast<ConfigOptionFloats*>((m_preset_bundle->printers.get_edited_preset().config).option("nozzle_diameter"))->values.size() > 1;
    bool single_extruder_mm = dynamic_cast<ConfigOptionBool*>(  (m_preset_bundle->printers.get_edited_preset().config).option("single_extruder_multi_material"))->value;

    if (wipe_tower_enabled && multiple_extruders && single_extruder_mm)
        get_wiping_dialog_button()->Show();
    else get_wiping_dialog_button()->Hide();

    (get_wiping_dialog_button()->GetParent())->Layout();
}


// Call a callback to update the selection of presets on the platter:
// To update the content of the selection boxes,
// to update the filament colors of the selection boxes,
// to update the "dirty" flags of the selection boxes,
// to uddate number of "filament" selection boxes when the number of extruders change.
void Tab::on_presets_changed()
{
	if (m_event_presets_changed > 0) {
		wxCommandEvent event(m_event_presets_changed);
		event.SetString(m_name);
		g_wxMainFrame->ProcessWindowEvent(event);
	}

	const Preset* parent = m_presets->get_selected_preset_parent();
	const wxString description_line = parent == nullptr ?
		_(L("It's default preset")) : parent == &m_presets->get_selected_preset() ?
		_(L("It's system preset")) :
		_(L("Current preset is inherited from")) + ":\n" + parent->name;
	m_parent_preset_description_line->SetText(description_line);
}

void Tab::update_frequently_changed_parameters()
{
	boost::any value = get_optgroup()->get_config_value(*m_config, "fill_density");
	get_optgroup()->set_value("fill_density", value);

	wxString new_selection = !m_config->opt_bool("support_material") ?
							_("None") :
							m_config->opt_bool("support_material_buildplate_only") ?
								_("Support on build plate only") :
								_("Everywhere");
	get_optgroup()->set_value("support", new_selection);

	bool val = m_config->opt_float("brim_width") > 0.0 ? true : false;
	get_optgroup()->set_value("brim", val);

	update_wiping_button_visibility();
}

void Tab::reload_compatible_printers_widget()
{
	bool has_any = !m_config->option<ConfigOptionStrings>("compatible_printers")->values.empty();
	has_any ? m_compatible_printers_btn->Enable() : m_compatible_printers_btn->Disable();
	m_compatible_printers_checkbox->SetValue(!has_any);
	get_field("compatible_printers_condition")->toggle(!has_any);
}

void TabPrint::build()
{
	m_presets = &m_preset_bundle->prints;
	load_initial_data();

	auto page = add_options_page(_(L("Layers and perimeters")), "layers.png");
		auto optgroup = page->new_optgroup(_(L("Layer height")));
		optgroup->append_single_option_line("layer_height");
		optgroup->append_single_option_line("first_layer_height");

		optgroup = page->new_optgroup(_(L("Vertical shells")));
		optgroup->append_single_option_line("perimeters");
		optgroup->append_single_option_line("spiral_vase");

		Line line { "", "" };
		line.full_width = 1;
		line.widget = [this](wxWindow* parent) {
			return description_line_widget(parent, &m_recommended_thin_wall_thickness_description_line);
		};
		optgroup->append_line(line);

		optgroup = page->new_optgroup(_(L("Horizontal shells")));
		line = { _(L("Solid layers")), "" };
		line.append_option(optgroup->get_option("top_solid_layers"));
		line.append_option(optgroup->get_option("bottom_solid_layers"));
		optgroup->append_line(line);

		optgroup = page->new_optgroup(_(L("Quality (slower slicing)")));
		optgroup->append_single_option_line("extra_perimeters");
		optgroup->append_single_option_line("ensure_vertical_shell_thickness");
		optgroup->append_single_option_line("avoid_crossing_perimeters");
		optgroup->append_single_option_line("thin_walls");
		optgroup->append_single_option_line("overhangs");

		optgroup = page->new_optgroup(_(L("Advanced")));
		optgroup->append_single_option_line("seam_position");
		optgroup->append_single_option_line("external_perimeters_first");

	page = add_options_page(_(L("Infill")), "infill.png");
		optgroup = page->new_optgroup(_(L("Infill")));
		optgroup->append_single_option_line("fill_density");
		optgroup->append_single_option_line("fill_pattern");
		optgroup->append_single_option_line("external_fill_pattern");

		optgroup = page->new_optgroup(_(L("Reducing printing time")));
		optgroup->append_single_option_line("infill_every_layers");
		optgroup->append_single_option_line("infill_only_where_needed");

		optgroup = page->new_optgroup(_(L("Advanced")));
		optgroup->append_single_option_line("solid_infill_every_layers");
		optgroup->append_single_option_line("fill_angle");
		optgroup->append_single_option_line("solid_infill_below_area");
		optgroup->append_single_option_line("bridge_angle");
		optgroup->append_single_option_line("only_retract_when_crossing_perimeters");
		optgroup->append_single_option_line("infill_first");

	page = add_options_page(_(L("Skirt and brim")), "box.png");
		optgroup = page->new_optgroup(_(L("Skirt")));
		optgroup->append_single_option_line("skirts");
		optgroup->append_single_option_line("skirt_distance");
		optgroup->append_single_option_line("skirt_height");
		optgroup->append_single_option_line("min_skirt_length");

		optgroup = page->new_optgroup(_(L("Brim")));
		optgroup->append_single_option_line("brim_width");

	page = add_options_page(_(L("Support material")), "building.png");
		optgroup = page->new_optgroup(_(L("Support material")));
		optgroup->append_single_option_line("support_material");
		optgroup->append_single_option_line("support_material_threshold");
		optgroup->append_single_option_line("support_material_enforce_layers");

		optgroup = page->new_optgroup(_(L("Raft")));
		optgroup->append_single_option_line("raft_layers");
//		# optgroup->append_single_option_line(get_option_("raft_contact_distance");

		optgroup = page->new_optgroup(_(L("Options for support material and raft")));
		optgroup->append_single_option_line("support_material_contact_distance");
		optgroup->append_single_option_line("support_material_pattern");
		optgroup->append_single_option_line("support_material_with_sheath");
		optgroup->append_single_option_line("support_material_spacing");
		optgroup->append_single_option_line("support_material_angle");
		optgroup->append_single_option_line("support_material_interface_layers");
		optgroup->append_single_option_line("support_material_interface_spacing");
		optgroup->append_single_option_line("support_material_interface_contact_loops");
		optgroup->append_single_option_line("support_material_buildplate_only");
		optgroup->append_single_option_line("support_material_xy_spacing");
		optgroup->append_single_option_line("dont_support_bridges");
		optgroup->append_single_option_line("support_material_synchronize_layers");

	page = add_options_page(_(L("Speed")), "time.png");
		optgroup = page->new_optgroup(_(L("Speed for print moves")));
		optgroup->append_single_option_line("perimeter_speed");
		optgroup->append_single_option_line("small_perimeter_speed");
		optgroup->append_single_option_line("external_perimeter_speed");
		optgroup->append_single_option_line("infill_speed");
		optgroup->append_single_option_line("solid_infill_speed");
		optgroup->append_single_option_line("top_solid_infill_speed");
		optgroup->append_single_option_line("support_material_speed");
		optgroup->append_single_option_line("support_material_interface_speed");
		optgroup->append_single_option_line("bridge_speed");
		optgroup->append_single_option_line("gap_fill_speed");

		optgroup = page->new_optgroup(_(L("Speed for non-print moves")));
		optgroup->append_single_option_line("travel_speed");

		optgroup = page->new_optgroup(_(L("Modifiers")));
		optgroup->append_single_option_line("first_layer_speed");

		optgroup = page->new_optgroup(_(L("Acceleration control (advanced)")));
		optgroup->append_single_option_line("perimeter_acceleration");
		optgroup->append_single_option_line("infill_acceleration");
		optgroup->append_single_option_line("bridge_acceleration");
		optgroup->append_single_option_line("first_layer_acceleration");
		optgroup->append_single_option_line("default_acceleration");

		optgroup = page->new_optgroup(_(L("Autospeed (advanced)")));
		optgroup->append_single_option_line("max_print_speed");
		optgroup->append_single_option_line("max_volumetric_speed");
		optgroup->append_single_option_line("max_volumetric_extrusion_rate_slope_positive");
		optgroup->append_single_option_line("max_volumetric_extrusion_rate_slope_negative");

	page = add_options_page(_(L("Multiple Extruders")), "funnel.png");
		optgroup = page->new_optgroup(_(L("Extruders")));
		optgroup->append_single_option_line("perimeter_extruder");
		optgroup->append_single_option_line("infill_extruder");
		optgroup->append_single_option_line("solid_infill_extruder");
		optgroup->append_single_option_line("support_material_extruder");
		optgroup->append_single_option_line("support_material_interface_extruder");

		optgroup = page->new_optgroup(_(L("Ooze prevention")));
		optgroup->append_single_option_line("ooze_prevention");
		optgroup->append_single_option_line("standby_temperature_delta");

		optgroup = page->new_optgroup(_(L("Wipe tower")));
		optgroup->append_single_option_line("wipe_tower");
		optgroup->append_single_option_line("wipe_tower_x");
		optgroup->append_single_option_line("wipe_tower_y");
		optgroup->append_single_option_line("wipe_tower_width");
		optgroup->append_single_option_line("wipe_tower_rotation_angle");
        optgroup->append_single_option_line("wipe_tower_bridging");

		optgroup = page->new_optgroup(_(L("Advanced")));
		optgroup->append_single_option_line("interface_shells");

	page = add_options_page(_(L("Advanced")), "wrench.png");
		optgroup = page->new_optgroup(_(L("Extrusion width")));
		optgroup->append_single_option_line("extrusion_width");
		optgroup->append_single_option_line("first_layer_extrusion_width");
		optgroup->append_single_option_line("perimeter_extrusion_width");
		optgroup->append_single_option_line("external_perimeter_extrusion_width");
		optgroup->append_single_option_line("infill_extrusion_width");
		optgroup->append_single_option_line("solid_infill_extrusion_width");
		optgroup->append_single_option_line("top_infill_extrusion_width");
		optgroup->append_single_option_line("support_material_extrusion_width");

		optgroup = page->new_optgroup(_(L("Overlap")));
		optgroup->append_single_option_line("infill_overlap");

		optgroup = page->new_optgroup(_(L("Flow")));
		optgroup->append_single_option_line("bridge_flow_ratio");

		optgroup = page->new_optgroup(_(L("Other")));
		optgroup->append_single_option_line("clip_multipart_objects");
		optgroup->append_single_option_line("elefant_foot_compensation");
		optgroup->append_single_option_line("xy_size_compensation");
//		#            optgroup->append_single_option_line("threads");
		optgroup->append_single_option_line("resolution");

	page = add_options_page(_(L("Output options")), "page_white_go.png");
		optgroup = page->new_optgroup(_(L("Sequential printing")));
		optgroup->append_single_option_line("complete_objects");
		line = { _(L("Extruder clearance (mm)")), "" };
		Option option = optgroup->get_option("extruder_clearance_radius");
		option.opt.width = 60;
		line.append_option(option);
		option = optgroup->get_option("extruder_clearance_height");
		option.opt.width = 60;
		line.append_option(option);
		optgroup->append_line(line);

		optgroup = page->new_optgroup(_(L("Output file")));
		optgroup->append_single_option_line("gcode_comments");
		option = optgroup->get_option("output_filename_format");
		option.opt.full_width = true;
		optgroup->append_single_option_line(option);

		optgroup = page->new_optgroup(_(L("Post-processing scripts")), 0);	
		option = optgroup->get_option("post_process");
		option.opt.full_width = true;
		option.opt.height = 50;
		optgroup->append_single_option_line(option);

	page = add_options_page(_(L("Notes")), "note.png");
		optgroup = page->new_optgroup(_(L("Notes")), 0);						
		option = optgroup->get_option("notes");
		option.opt.full_width = true;
		option.opt.height = 250;
		optgroup->append_single_option_line(option);

	page = add_options_page(_(L("Dependencies")), "wrench.png");
		optgroup = page->new_optgroup(_(L("Profile dependencies")));
		line = { _(L("Compatible printers")), "" };
		line.widget = [this](wxWindow* parent){
			return compatible_printers_widget(parent, &m_compatible_printers_checkbox, &m_compatible_printers_btn);
		};
		optgroup->append_line(line, &m_colored_Label);

		option = optgroup->get_option("compatible_printers_condition");
		option.opt.full_width = true;
		optgroup->append_single_option_line(option);

		line = Line{ "", "" };
		line.full_width = 1;
		line.widget = [this](wxWindow* parent) {
			return description_line_widget(parent, &m_parent_preset_description_line);
		};
		optgroup->append_line(line);
}

// Reload current config (aka presets->edited_preset->config) into the UI fields.
void TabPrint::reload_config(){
	reload_compatible_printers_widget();
	Tab::reload_config();
}

void TabPrint::update()
{
	Freeze();

	double fill_density = m_config->option<ConfigOptionPercent>("fill_density")->value;

	if (m_config->opt_bool("spiral_vase") &&
		!(m_config->opt_int("perimeters") == 1 && m_config->opt_int("top_solid_layers") == 0 &&
		fill_density == 0)) {
		wxString msg_text = _(L("The Spiral Vase mode requires:\n"
			"- one perimeter\n"
			"- no top solid layers\n"
			"- 0% fill density\n"
			"- no support material\n"
			"- no ensure_vertical_shell_thickness\n"
			"\nShall I adjust those settings in order to enable Spiral Vase?"));
		auto dialog = new wxMessageDialog(parent(), msg_text, _(L("Spiral Vase")), wxICON_WARNING | wxYES | wxNO);
		DynamicPrintConfig new_conf = *m_config;
		if (dialog->ShowModal() == wxID_YES) {
			new_conf.set_key_value("perimeters", new ConfigOptionInt(1));
			new_conf.set_key_value("top_solid_layers", new ConfigOptionInt(0));
			new_conf.set_key_value("fill_density", new ConfigOptionPercent(0));
			new_conf.set_key_value("support_material", new ConfigOptionBool(false));
			new_conf.set_key_value("support_material_enforce_layers", new ConfigOptionInt(0));
			new_conf.set_key_value("ensure_vertical_shell_thickness", new ConfigOptionBool(false));
			fill_density = 0;
		}
		else {
			new_conf.set_key_value("spiral_vase", new ConfigOptionBool(false));
		}
		load_config(new_conf);
		on_value_change("fill_density", fill_density);
	}

	auto first_layer_height = m_config->option<ConfigOptionFloatOrPercent>("first_layer_height")->value;
	auto layer_height = m_config->opt_float("layer_height");
	if (m_config->opt_bool("wipe_tower") &&
		(first_layer_height != 0.2 || layer_height < 0.15 || layer_height > 0.35)) {
		wxString msg_text = _(L("The Wipe Tower currently supports only:\n"
			"- first layer height 0.2mm\n"
			"- layer height from 0.15mm to 0.35mm\n"
			"\nShall I adjust those settings in order to enable the Wipe Tower?"));
		auto dialog = new wxMessageDialog(parent(), msg_text, _(L("Wipe Tower")), wxICON_WARNING | wxYES | wxNO);
		DynamicPrintConfig new_conf = *m_config;
		if (dialog->ShowModal() == wxID_YES) {
			const auto &val = *m_config->option<ConfigOptionFloatOrPercent>("first_layer_height");
			auto percent = val.percent;
			new_conf.set_key_value("first_layer_height", new ConfigOptionFloatOrPercent(0.2, percent));

			if (m_config->opt_float("layer_height") < 0.15) new_conf.set_key_value("layer_height", new ConfigOptionFloat(0.15));
			if (m_config->opt_float("layer_height") > 0.35) new_conf.set_key_value("layer_height", new ConfigOptionFloat(0.35));
		}
		else
			new_conf.set_key_value("wipe_tower", new ConfigOptionBool(false));
		load_config(new_conf);
	}

	if (m_config->opt_bool("wipe_tower") && m_config->opt_bool("support_material") &&
		m_config->opt_float("support_material_contact_distance") > 0. &&
		(m_config->opt_int("support_material_extruder") != 0 || m_config->opt_int("support_material_interface_extruder") != 0)) {
		wxString msg_text = _(L("The Wipe Tower currently supports the non-soluble supports only\n"
			"if they are printed with the current extruder without triggering a tool change.\n"
			"(both support_material_extruder and support_material_interface_extruder need to be set to 0).\n"
			"\nShall I adjust those settings in order to enable the Wipe Tower?"));
		auto dialog = new wxMessageDialog(parent(), msg_text, _(L("Wipe Tower")), wxICON_WARNING | wxYES | wxNO);
		DynamicPrintConfig new_conf = *m_config;
		if (dialog->ShowModal() == wxID_YES) {
			new_conf.set_key_value("support_material_extruder", new ConfigOptionInt(0));
			new_conf.set_key_value("support_material_interface_extruder", new ConfigOptionInt(0));
		}
		else
			new_conf.set_key_value("wipe_tower", new ConfigOptionBool(false));
		load_config(new_conf);
	}

	if (m_config->opt_bool("wipe_tower") && m_config->opt_bool("support_material") &&
		m_config->opt_float("support_material_contact_distance") == 0 &&
		!m_config->opt_bool("support_material_synchronize_layers")) {
		wxString msg_text = _(L("For the Wipe Tower to work with the soluble supports, the support layers\n"
			"need to be synchronized with the object layers.\n"
			"\nShall I synchronize support layers in order to enable the Wipe Tower?"));
		auto dialog = new wxMessageDialog(parent(), msg_text, _(L("Wipe Tower")), wxICON_WARNING | wxYES | wxNO);
		DynamicPrintConfig new_conf = *m_config;
		if (dialog->ShowModal() == wxID_YES) {
			new_conf.set_key_value("support_material_synchronize_layers", new ConfigOptionBool(true));
		}
		else
			new_conf.set_key_value("wipe_tower", new ConfigOptionBool(false));
		load_config(new_conf);
	}

	if (m_config->opt_bool("support_material")) {
		// Ask only once.
		if (!m_support_material_overhangs_queried) {
			m_support_material_overhangs_queried = true;
			if (!m_config->opt_bool("overhangs")/* != 1*/) {
				wxString msg_text = _(L("Supports work better, if the following feature is enabled:\n"
					"- Detect bridging perimeters\n"
					"\nShall I adjust those settings for supports?"));
				auto dialog = new wxMessageDialog(parent(), msg_text, _(L("Support Generator")), wxICON_WARNING | wxYES | wxNO | wxCANCEL);
				DynamicPrintConfig new_conf = *m_config;
				auto answer = dialog->ShowModal();
				if (answer == wxID_YES) {
					// Enable "detect bridging perimeters".
					new_conf.set_key_value("overhangs", new ConfigOptionBool(true));
				} else if (answer == wxID_NO) {
					// Do nothing, leave supports on and "detect bridging perimeters" off.
				} else if (answer == wxID_CANCEL) {
					// Disable supports.
					new_conf.set_key_value("support_material", new ConfigOptionBool(false));
					m_support_material_overhangs_queried = false;
				}
				load_config(new_conf);
			}
		}
	}
	else {
		m_support_material_overhangs_queried = false;
	}

	if (m_config->option<ConfigOptionPercent>("fill_density")->value == 100) {
		auto fill_pattern = m_config->option<ConfigOptionEnum<InfillPattern>>("fill_pattern")->value;
		std::string str_fill_pattern = "";
		t_config_enum_values map_names = m_config->option<ConfigOptionEnum<InfillPattern>>("fill_pattern")->get_enum_values();
		for (auto it : map_names) {
			if (fill_pattern == it.second) {
				str_fill_pattern = it.first;
				break;
			}
		}
		if (!str_fill_pattern.empty()){
			auto external_fill_pattern = m_config->def()->get("external_fill_pattern")->enum_values;
			bool correct_100p_fill = false;
			for (auto fill : external_fill_pattern)
			{
				if (str_fill_pattern.compare(fill) == 0)
					correct_100p_fill = true;
			}
			// get fill_pattern name from enum_labels for using this one at dialog_msg
			str_fill_pattern = m_config->def()->get("fill_pattern")->enum_labels[fill_pattern];
			if (!correct_100p_fill){
				wxString msg_text = _(L("The ")) + str_fill_pattern + _(L(" infill pattern is not supposed to work at 100% density.\n"
					"\nShall I switch to rectilinear fill pattern?"));
				auto dialog = new wxMessageDialog(parent(), msg_text, _(L("Infill")), wxICON_WARNING | wxYES | wxNO);
				DynamicPrintConfig new_conf = *m_config;
				if (dialog->ShowModal() == wxID_YES) {
					new_conf.set_key_value("fill_pattern", new ConfigOptionEnum<InfillPattern>(ipRectilinear));
					fill_density = 100;
				}
				else
					fill_density = m_presets->get_selected_preset().config.option<ConfigOptionPercent>("fill_density")->value;
				new_conf.set_key_value("fill_density", new ConfigOptionPercent(fill_density));
				load_config(new_conf);
				on_value_change("fill_density", fill_density);
			}
		}
	}

	bool have_perimeters = m_config->opt_int("perimeters") > 0;
	for (auto el : {"extra_perimeters", "ensure_vertical_shell_thickness", "thin_walls", "overhangs",
					"seam_position", "external_perimeters_first", "external_perimeter_extrusion_width",
					"perimeter_speed", "small_perimeter_speed", "external_perimeter_speed" })
		get_field(el)->toggle(have_perimeters);

	bool have_infill = m_config->option<ConfigOptionPercent>("fill_density")->value > 0;
	// infill_extruder uses the same logic as in Print::extruders()
	for (auto el : {"fill_pattern", "infill_every_layers", "infill_only_where_needed",
					"solid_infill_every_layers", "solid_infill_below_area", "infill_extruder" })
		get_field(el)->toggle(have_infill);

	bool have_solid_infill = m_config->opt_int("top_solid_layers") > 0 || m_config->opt_int("bottom_solid_layers") > 0;
	// solid_infill_extruder uses the same logic as in Print::extruders()
	for (auto el : {"external_fill_pattern", "infill_first", "solid_infill_extruder",
					"solid_infill_extrusion_width", "solid_infill_speed" })
		get_field(el)->toggle(have_solid_infill);

	for (auto el : {"fill_angle", "bridge_angle", "infill_extrusion_width",
					"infill_speed", "bridge_speed" })
		get_field(el)->toggle(have_infill || have_solid_infill);

	get_field("gap_fill_speed")->toggle(have_perimeters && have_infill);

	bool have_top_solid_infill = m_config->opt_int("top_solid_layers") > 0;
	for (auto el : { "top_infill_extrusion_width", "top_solid_infill_speed" })
		get_field(el)->toggle(have_top_solid_infill);

	bool have_default_acceleration = m_config->opt_float("default_acceleration") > 0;
	for (auto el : {"perimeter_acceleration", "infill_acceleration",
					"bridge_acceleration", "first_layer_acceleration" })
		get_field(el)->toggle(have_default_acceleration);

	bool have_skirt = m_config->opt_int("skirts") > 0 || m_config->opt_float("min_skirt_length") > 0;
	for (auto el : { "skirt_distance", "skirt_height" })
		get_field(el)->toggle(have_skirt);

	bool have_brim = m_config->opt_float("brim_width") > 0;
	// perimeter_extruder uses the same logic as in Print::extruders()
	get_field("perimeter_extruder")->toggle(have_perimeters || have_brim);

	bool have_raft = m_config->opt_int("raft_layers") > 0;
	bool have_support_material = m_config->opt_bool("support_material") || have_raft;
	bool have_support_interface = m_config->opt_int("support_material_interface_layers") > 0;
	bool have_support_soluble = have_support_material && m_config->opt_float("support_material_contact_distance") == 0;
	for (auto el : {"support_material_threshold", "support_material_pattern", "support_material_with_sheath",
					"support_material_spacing", "support_material_angle", "support_material_interface_layers",
					"dont_support_bridges", "support_material_extrusion_width", "support_material_contact_distance",
					"support_material_xy_spacing" })
		get_field(el)->toggle(have_support_material);

	for (auto el : {"support_material_interface_spacing", "support_material_interface_extruder",
					"support_material_interface_speed", "support_material_interface_contact_loops" })
		get_field(el)->toggle(have_support_material && have_support_interface);
	get_field("support_material_synchronize_layers")->toggle(have_support_soluble);

	get_field("perimeter_extrusion_width")->toggle(have_perimeters || have_skirt || have_brim);
	get_field("support_material_extruder")->toggle(have_support_material || have_skirt);
	get_field("support_material_speed")->toggle(have_support_material || have_brim || have_skirt);

	bool have_sequential_printing = m_config->opt_bool("complete_objects");
	for (auto el : { "extruder_clearance_radius", "extruder_clearance_height" })
		get_field(el)->toggle(have_sequential_printing);

	bool have_ooze_prevention = m_config->opt_bool("ooze_prevention");
	get_field("standby_temperature_delta")->toggle(have_ooze_prevention);

	bool have_wipe_tower = m_config->opt_bool("wipe_tower");
	for (auto el : { "wipe_tower_x", "wipe_tower_y", "wipe_tower_width", "wipe_tower_rotation_angle", "wipe_tower_bridging"})
		get_field(el)->toggle(have_wipe_tower);

	m_recommended_thin_wall_thickness_description_line->SetText(
		from_u8(PresetHints::recommended_thin_wall_thickness(*m_preset_bundle)));

	Thaw();
}

void TabPrint::OnActivate()
{
	m_recommended_thin_wall_thickness_description_line->SetText(
		from_u8(PresetHints::recommended_thin_wall_thickness(*m_preset_bundle)));
}

void TabFilament::build()
{
	m_presets = &m_preset_bundle->filaments;
	load_initial_data();

	auto page = add_options_page(_(L("Filament")), "spool.png");
		auto optgroup = page->new_optgroup(_(L("Filament")));
		optgroup->append_single_option_line("filament_colour");
		optgroup->append_single_option_line("filament_diameter");
		optgroup->append_single_option_line("extrusion_multiplier");
		optgroup->append_single_option_line("filament_density");
		optgroup->append_single_option_line("filament_cost");

		optgroup = page->new_optgroup(_(L("Temperature ")) +" (\u00B0C)"); // degree sign
		Line line = { _(L("Extruder")), "" };
		line.append_option(optgroup->get_option("first_layer_temperature"));
		line.append_option(optgroup->get_option("temperature"));
		optgroup->append_line(line);

		line = { _(L("Bed")), "" };
		line.append_option(optgroup->get_option("first_layer_bed_temperature"));
		line.append_option(optgroup->get_option("bed_temperature"));
		optgroup->append_line(line);

	page = add_options_page(_(L("Cooling")), "hourglass.png");
		optgroup = page->new_optgroup(_(L("Enable")));
		optgroup->append_single_option_line("fan_always_on");
		optgroup->append_single_option_line("cooling");

		line = { "", "" };
		line.full_width = 1;
		line.widget = [this](wxWindow* parent) {
			return description_line_widget(parent, &m_cooling_description_line);
		};
		optgroup->append_line(line);

		optgroup = page->new_optgroup(_(L("Fan settings")));
		line = { _(L("Fan speed")), "" };
		line.append_option(optgroup->get_option("min_fan_speed"));
		line.append_option(optgroup->get_option("max_fan_speed"));
		optgroup->append_line(line);

		optgroup->append_single_option_line("bridge_fan_speed");
		optgroup->append_single_option_line("disable_fan_first_layers");

		optgroup = page->new_optgroup(_(L("Cooling thresholds")), 250);
		optgroup->append_single_option_line("fan_below_layer_time");
		optgroup->append_single_option_line("slowdown_below_layer_time");
		optgroup->append_single_option_line("min_print_speed");

	page = add_options_page(_(L("Advanced")), "wrench.png");
		optgroup = page->new_optgroup(_(L("Filament properties")));
		optgroup->append_single_option_line("filament_type");
		optgroup->append_single_option_line("filament_soluble");

		optgroup = page->new_optgroup(_(L("Print speed override")));
		optgroup->append_single_option_line("filament_max_volumetric_speed");

		line = { "", "" };
		line.full_width = 1;
		line.widget = [this](wxWindow* parent) {
			return description_line_widget(parent, &m_volumetric_speed_description_line);
		};
		optgroup->append_line(line);

        optgroup = page->new_optgroup(_(L("Toolchange behaviour")));
		optgroup->append_single_option_line("filament_loading_speed");
        optgroup->append_single_option_line("filament_unloading_speed");
        optgroup->append_single_option_line("filament_toolchange_delay");
<<<<<<< HEAD
        optgroup->append_single_option_line("filament_cooling_moves");
        optgroup->append_single_option_line("filament_cooling_initial_speed");
        optgroup->append_single_option_line("filament_cooling_final_speed");
=======
>>>>>>> d7dc04eb
        line = { _(L("Ramming")), "" };
        line.widget = [this](wxWindow* parent){
			auto ramming_dialog_btn = new wxButton(parent, wxID_ANY, _(L("Ramming settings"))+"\u2026", wxDefaultPosition, wxDefaultSize, wxBU_EXACTFIT);
            auto sizer = new wxBoxSizer(wxHORIZONTAL);
			sizer->Add(ramming_dialog_btn);
            
            ramming_dialog_btn->Bind(wxEVT_BUTTON, ([this](wxCommandEvent& e)
			{
                RammingDialog dlg(this,(m_config->option<ConfigOptionStrings>("filament_ramming_parameters"))->get_at(0));
                if (dlg.ShowModal() == wxID_OK)
                    (m_config->option<ConfigOptionStrings>("filament_ramming_parameters"))->get_at(0) = dlg.get_parameters();
			}));
			return sizer;
		};
		optgroup->append_line(line);


        page = add_options_page(_(L("Custom G-code")), "cog.png");
		optgroup = page->new_optgroup(_(L("Start G-code")), 0);
		Option option = optgroup->get_option("start_filament_gcode");
		option.opt.full_width = true;
		option.opt.height = 150;
		optgroup->append_single_option_line(option);

		optgroup = page->new_optgroup(_(L("End G-code")), 0);
		option = optgroup->get_option("end_filament_gcode");
		option.opt.full_width = true;
		option.opt.height = 150;
		optgroup->append_single_option_line(option);

	page = add_options_page(_(L("Notes")), "note.png");
		optgroup = page->new_optgroup(_(L("Notes")), 0);
		optgroup->label_width = 0;
		option = optgroup->get_option("filament_notes");
		option.opt.full_width = true;
		option.opt.height = 250;
		optgroup->append_single_option_line(option);

	page = add_options_page(_(L("Dependencies")), "wrench.png");
		optgroup = page->new_optgroup(_(L("Profile dependencies")));
		line = { _(L("Compatible printers")), "" };
		line.widget = [this](wxWindow* parent){
			return compatible_printers_widget(parent, &m_compatible_printers_checkbox, &m_compatible_printers_btn);
		};
		optgroup->append_line(line, &m_colored_Label);

		option = optgroup->get_option("compatible_printers_condition");
		option.opt.full_width = true;
		optgroup->append_single_option_line(option);

		line = Line{ "", "" };
		line.full_width = 1;
		line.widget = [this](wxWindow* parent) {
			return description_line_widget(parent, &m_parent_preset_description_line);
		};
		optgroup->append_line(line);
}

// Reload current config (aka presets->edited_preset->config) into the UI fields.
void TabFilament::reload_config(){
	reload_compatible_printers_widget();
	Tab::reload_config();
}

void TabFilament::update()
{
	wxString text = from_u8(PresetHints::cooling_description(m_presets->get_edited_preset()));
	m_cooling_description_line->SetText(text);
	text = from_u8(PresetHints::maximum_volumetric_flow_description(*m_preset_bundle));
	m_volumetric_speed_description_line->SetText(text);

	bool cooling = m_config->opt_bool("cooling", 0);
	bool fan_always_on = cooling || m_config->opt_bool("fan_always_on", 0);

	for (auto el : { "max_fan_speed", "fan_below_layer_time", "slowdown_below_layer_time", "min_print_speed" })
		get_field(el)->toggle(cooling);

	for (auto el : { "min_fan_speed", "disable_fan_first_layers" })
		get_field(el)->toggle(fan_always_on);
}

void TabFilament::OnActivate()
{
	m_volumetric_speed_description_line->SetText(from_u8(PresetHints::maximum_volumetric_flow_description(*m_preset_bundle)));
}

wxSizer* Tab::description_line_widget(wxWindow* parent, ogStaticText* *StaticText)
{
	*StaticText = new ogStaticText(parent, "");

	auto font = (new wxSystemSettings)->GetFont(wxSYS_DEFAULT_GUI_FONT);
	(*StaticText)->SetFont(font);

	auto sizer = new wxBoxSizer(wxHORIZONTAL);
	sizer->Add(*StaticText);
	return sizer;
}

bool Tab::current_preset_is_dirty()
{
	return m_presets->current_is_dirty();
}

void TabPrinter::build()
{
	m_presets = &m_preset_bundle->printers;
	load_initial_data();

	auto   *nozzle_diameter = dynamic_cast<const ConfigOptionFloats*>(m_config->option("nozzle_diameter"));
	m_initial_extruders_count = m_extruders_count = nozzle_diameter->values.size();
	const Preset* parent_preset = m_presets->get_selected_preset_parent();
	m_sys_extruders_count = parent_preset == nullptr ? 0 :
			static_cast<const ConfigOptionFloats*>(parent_preset->config.option("nozzle_diameter"))->values.size();

	auto page = add_options_page(_(L("General")), "printer_empty.png");
		auto optgroup = page->new_optgroup(_(L("Size and coordinates")));

		Line line{ _(L("Bed shape")), "" };
		line.widget = [this](wxWindow* parent){
			auto btn = new wxButton(parent, wxID_ANY, _(L(" Set "))+"\u2026", wxDefaultPosition, wxDefaultSize, wxBU_LEFT | wxBU_EXACTFIT);
			//			btn->SetFont(Slic3r::GUI::small_font);
			btn->SetBitmap(wxBitmap(from_u8(Slic3r::var("printer_empty.png")), wxBITMAP_TYPE_PNG));

			auto sizer = new wxBoxSizer(wxHORIZONTAL);
			sizer->Add(btn);

			btn->Bind(wxEVT_BUTTON, ([this](wxCommandEvent e)
			{
				auto dlg = new BedShapeDialog(this);
				dlg->build_dialog(m_config->option<ConfigOptionPoints>("bed_shape"));
				if (dlg->ShowModal() == wxID_OK){
					load_key_value("bed_shape", dlg->GetValue());
					update_changed_ui();
				}
			}));

			return sizer;
		};
		optgroup->append_line(line, &m_colored_Label);
        optgroup->append_single_option_line("max_print_height");
        optgroup->append_single_option_line("z_offset");

		optgroup = page->new_optgroup(_(L("Capabilities")));
		ConfigOptionDef def;
			def.type =  coInt,
			def.default_value = new ConfigOptionInt(1); 
			def.label = L("Extruders");
			def.tooltip = L("Number of extruders of the printer.");
			def.min = 1;
		Option option(def, "extruders_count");
		optgroup->append_single_option_line(option);
		optgroup->append_single_option_line("single_extruder_multi_material");

		optgroup->m_on_change = [this, optgroup](t_config_option_key opt_key, boost::any value){
			size_t extruders_count = boost::any_cast<int>(optgroup->get_value("extruders_count"));
			wxTheApp->CallAfter([this, opt_key, value, extruders_count](){
				if (opt_key.compare("extruders_count")==0 || opt_key.compare("single_extruder_multi_material")==0) {
					extruders_count_changed(extruders_count);
					update_dirty();
                    if (opt_key.compare("single_extruder_multi_material")==0) // the single_extruder_multimaterial was added to force pages
                        on_value_change(opt_key, value);                      // rebuild - let's make sure the on_value_change is not skipped
				}
				else {
					update_dirty();
					on_value_change(opt_key, value);
				}
			});
		};


		if (!m_no_controller)
		{
		optgroup = page->new_optgroup(_(L("USB/Serial connection")));
			line = {_(L("Serial port")), ""};
			Option serial_port = optgroup->get_option("serial_port");
			serial_port.side_widget = ([this](wxWindow* parent){
				auto btn = new wxBitmapButton(parent, wxID_ANY, wxBitmap(from_u8(Slic3r::var("arrow_rotate_clockwise.png")), wxBITMAP_TYPE_PNG),
					wxDefaultPosition, wxDefaultSize, wxBORDER_NONE);
				btn->SetToolTip(_(L("Rescan serial ports")));
				auto sizer = new wxBoxSizer(wxHORIZONTAL);
				sizer->Add(btn);

				btn->Bind(wxEVT_BUTTON, [this](wxCommandEvent e) {update_serial_ports(); });
				return sizer;
			});
			auto serial_test = [this](wxWindow* parent){
				auto btn = m_serial_test_btn = new wxButton(parent, wxID_ANY,
					_(L("Test")), wxDefaultPosition, wxDefaultSize, wxBU_LEFT | wxBU_EXACTFIT);
//				btn->SetFont($Slic3r::GUI::small_font);
				btn->SetBitmap(wxBitmap(from_u8(Slic3r::var("wrench.png")), wxBITMAP_TYPE_PNG));
				auto sizer = new wxBoxSizer(wxHORIZONTAL);
				sizer->Add(btn);

				btn->Bind(wxEVT_BUTTON, [this, parent](wxCommandEvent e){
					auto sender = new GCodeSender();					
					auto res = sender->connect(
						m_config->opt_string("serial_port"), 
						m_config->opt_int("serial_speed")
						);
					if (res && sender->wait_connected()) {
						show_info(parent, _(L("Connection to printer works correctly.")), _(L("Success!")));
					}
					else {
						show_error(parent, _(L("Connection failed.")));
					}
				});
				return sizer;
			};

			line.append_option(serial_port);
			line.append_option(optgroup->get_option("serial_speed"));
			line.append_widget(serial_test);
			optgroup->append_line(line);
		}

		optgroup = page->new_optgroup(_(L("OctoPrint upload")));

		auto octoprint_host_browse = [this, optgroup] (wxWindow* parent) {
			auto btn = new wxButton(parent, wxID_ANY, _(L(" Browse "))+"\u2026", wxDefaultPosition, wxDefaultSize, wxBU_LEFT);
			btn->SetBitmap(wxBitmap(from_u8(Slic3r::var("zoom.png")), wxBITMAP_TYPE_PNG));
			auto sizer = new wxBoxSizer(wxHORIZONTAL);
			sizer->Add(btn);

			btn->Bind(wxEVT_BUTTON, [this, parent, optgroup](wxCommandEvent e) {
				BonjourDialog dialog(parent);
				if (dialog.show_and_lookup()) {
					optgroup->set_value("octoprint_host", std::move(dialog.get_selected()), true);
				}
			});

			return sizer;
		};

		auto octoprint_host_test = [this](wxWindow* parent) {
			auto btn = m_octoprint_host_test_btn = new wxButton(parent, wxID_ANY, _(L("Test")), 
				wxDefaultPosition, wxDefaultSize, wxBU_LEFT | wxBU_EXACTFIT);
			btn->SetBitmap(wxBitmap(from_u8(Slic3r::var("wrench.png")), wxBITMAP_TYPE_PNG));
			auto sizer = new wxBoxSizer(wxHORIZONTAL);
			sizer->Add(btn);

			btn->Bind(wxEVT_BUTTON, [this](wxCommandEvent e) {
				OctoPrint octoprint(m_config);
				wxString msg;
				if (octoprint.test(msg)) {
					show_info(this, _(L("Connection to OctoPrint works correctly.")), _(L("Success!")));
				} else {
					const auto text = wxString::Format("%s: %s\n\n%s",
						_(L("Could not connect to OctoPrint")), msg, _(L("Note: OctoPrint version at least 1.1.0 is required."))
					);
					show_error(this, text);
				}
			});

			return sizer;
		};

		Line host_line = optgroup->create_single_option_line("octoprint_host");
		host_line.append_widget(octoprint_host_browse);
		host_line.append_widget(octoprint_host_test);
		optgroup->append_line(host_line);
		optgroup->append_single_option_line("octoprint_apikey");

		if (Http::ca_file_supported()) {

			Line cafile_line = optgroup->create_single_option_line("octoprint_cafile");

			auto octoprint_cafile_browse = [this, optgroup] (wxWindow* parent) {
				auto btn = new wxButton(parent, wxID_ANY, _(L(" Browse "))+"\u2026", wxDefaultPosition, wxDefaultSize, wxBU_LEFT);
				btn->SetBitmap(wxBitmap(from_u8(Slic3r::var("zoom.png")), wxBITMAP_TYPE_PNG));
				auto sizer = new wxBoxSizer(wxHORIZONTAL);
				sizer->Add(btn);

				btn->Bind(wxEVT_BUTTON, [this, optgroup] (wxCommandEvent e){
					static const auto filemasks = _(L("Certificate files (*.crt, *.pem)|*.crt;*.pem|All files|*.*"));
					wxFileDialog openFileDialog(this, _(L("Open CA certificate file")), "", "", filemasks, wxFD_OPEN | wxFD_FILE_MUST_EXIST);
					if (openFileDialog.ShowModal() != wxID_CANCEL) {
						optgroup->set_value("octoprint_cafile", std::move(openFileDialog.GetPath()), true);
					}
				});

				return sizer;
			};

			cafile_line.append_widget(octoprint_cafile_browse);
			optgroup->append_line(cafile_line);

			auto octoprint_cafile_hint = [this, optgroup] (wxWindow* parent) {
				auto txt = new wxStaticText(parent, wxID_ANY, 
					_(L("HTTPS CA file is optional. It is only needed if you use HTTPS with a self-signed certificate.")));
				auto sizer = new wxBoxSizer(wxHORIZONTAL);
				sizer->Add(txt);
				return sizer;
			};

			Line cafile_hint { "", "" };
			cafile_hint.full_width = 1;
			cafile_hint.widget = std::move(octoprint_cafile_hint);
			optgroup->append_line(cafile_hint);

		}

		optgroup = page->new_optgroup(_(L("Firmware")));
		optgroup->append_single_option_line("gcode_flavor");

		optgroup = page->new_optgroup(_(L("Advanced")));
		optgroup->append_single_option_line("use_relative_e_distances");
		optgroup->append_single_option_line("use_firmware_retraction");
		optgroup->append_single_option_line("use_volumetric_e");
		optgroup->append_single_option_line("variable_layer_height");

	page = add_options_page(_(L("Custom G-code")), "cog.png");
		optgroup = page->new_optgroup(_(L("Start G-code")), 0);
		option = optgroup->get_option("start_gcode");
		option.opt.full_width = true;
		option.opt.height = 150;
		optgroup->append_single_option_line(option);

		optgroup = page->new_optgroup(_(L("End G-code")), 0);
		option = optgroup->get_option("end_gcode");
		option.opt.full_width = true;
		option.opt.height = 150;
		optgroup->append_single_option_line(option);

		optgroup = page->new_optgroup(_(L("Before layer change G-code")), 0);
		option = optgroup->get_option("before_layer_gcode");
		option.opt.full_width = true;
		option.opt.height = 150;
		optgroup->append_single_option_line(option);

		optgroup = page->new_optgroup(_(L("After layer change G-code")), 0);
		option = optgroup->get_option("layer_gcode");
		option.opt.full_width = true;
		option.opt.height = 150;
		optgroup->append_single_option_line(option);

		optgroup = page->new_optgroup(_(L("Tool change G-code")), 0);
		option = optgroup->get_option("toolchange_gcode");
		option.opt.full_width = true;
		option.opt.height = 150;
		optgroup->append_single_option_line(option);

		optgroup = page->new_optgroup(_(L("Between objects G-code (for sequential printing)")), 0);
		option = optgroup->get_option("between_objects_gcode");
		option.opt.full_width = true;
		option.opt.height = 150;
		optgroup->append_single_option_line(option);
	
	page = add_options_page(_(L("Notes")), "note.png");
		optgroup = page->new_optgroup(_(L("Notes")), 0);
		option = optgroup->get_option("printer_notes");
		option.opt.full_width = true;
		option.opt.height = 250;
		optgroup->append_single_option_line(option);

	page = add_options_page(_(L("Dependencies")), "wrench.png");
		optgroup = page->new_optgroup(_(L("Profile dependencies")));
		line = Line{ "", "" };
		line.full_width = 1;
		line.widget = [this](wxWindow* parent) {
			return description_line_widget(parent, &m_parent_preset_description_line);
		};
		optgroup->append_line(line);

	build_extruder_pages();

	if (!m_no_controller)
		update_serial_ports();
}

void TabPrinter::update_serial_ports(){
	Field *field = get_field("serial_port");
	Choice *choice = static_cast<Choice *>(field);
	choice->set_values(scan_serial_ports());
}

void TabPrinter::extruders_count_changed(size_t extruders_count){
	m_extruders_count = extruders_count;
	m_preset_bundle->printers.get_edited_preset().set_num_extruders(extruders_count);
	m_preset_bundle->update_multi_material_filament_presets();
	build_extruder_pages();
	reload_config();
	on_value_change("extruders_count", extruders_count);
}

void TabPrinter::build_extruder_pages(){
	for (auto extruder_idx = m_extruder_pages.size(); extruder_idx < m_extruders_count; ++extruder_idx){
		//# build page
		char buf[MIN_BUF_LENGTH_FOR_L];
		sprintf(buf, _CHB(L("Extruder %d")), extruder_idx + 1);
		auto page = add_options_page(from_u8(buf), "funnel.png", true);
		m_extruder_pages.push_back(page);
			
			auto optgroup = page->new_optgroup(_(L("Size")));
			optgroup->append_single_option_line("nozzle_diameter", extruder_idx);
		
			optgroup = page->new_optgroup(_(L("Layer height limits")));
			optgroup->append_single_option_line("min_layer_height", extruder_idx);
			optgroup->append_single_option_line("max_layer_height", extruder_idx);
				
		
			optgroup = page->new_optgroup(_(L("Position (for multi-extruder printers)")));
			optgroup->append_single_option_line("extruder_offset", extruder_idx);
		
			optgroup = page->new_optgroup(_(L("Retraction")));
			optgroup->append_single_option_line("retract_length", extruder_idx);
			optgroup->append_single_option_line("retract_lift", extruder_idx);
				Line line = { _(L("Only lift Z")), "" };
				line.append_option(optgroup->get_option("retract_lift_above", extruder_idx));
				line.append_option(optgroup->get_option("retract_lift_below", extruder_idx));
				optgroup->append_line(line);
			
			optgroup->append_single_option_line("retract_speed", extruder_idx);
			optgroup->append_single_option_line("deretract_speed", extruder_idx);
			optgroup->append_single_option_line("retract_restart_extra", extruder_idx);
			optgroup->append_single_option_line("retract_before_travel", extruder_idx);
			optgroup->append_single_option_line("retract_layer_change", extruder_idx);
			optgroup->append_single_option_line("wipe", extruder_idx);
			optgroup->append_single_option_line("retract_before_wipe", extruder_idx);
	
			optgroup = page->new_optgroup(_(L("Retraction when tool is disabled (advanced settings for multi-extruder setups)")));
			optgroup->append_single_option_line("retract_length_toolchange", extruder_idx);
			optgroup->append_single_option_line("retract_restart_extra_toolchange", extruder_idx);

			optgroup = page->new_optgroup(_(L("Preview")));
			optgroup->append_single_option_line("extruder_colour", extruder_idx);
	}
 
	// # remove extra pages
	if (m_extruders_count <= m_extruder_pages.size()) {
		m_extruder_pages.resize(m_extruders_count);
	}

	// # rebuild page list
	PageShp page_note = m_pages.back();
	m_pages.pop_back();
	while (m_pages.back()->title().find(_(L("Extruder"))) != std::string::npos)
		m_pages.pop_back();
	for (auto page_extruder : m_extruder_pages)
		m_pages.push_back(page_extruder);
	m_pages.push_back(page_note);

    {
        // if we have a single extruder MM setup, add a page with configuration options:
        for (int i=0;i<m_pages.size();++i) // first make sure it's not there already
            if (m_pages[i]->title().find(_(L("Single extruder MM setup"))) != std::string::npos) {
                m_pages.erase(m_pages.begin()+i);
                break;
            }
        if ( m_extruder_pages.size()>1 && m_config->opt_bool("single_extruder_multi_material")) {
            // create a page, but pretend it's an extruder page, so we can add it to m_pages ourselves
            auto page = add_options_page(_(L("Single extruder MM setup")), "printer_empty.png",true);
                auto optgroup = page->new_optgroup(_(L("Single extruder multimaterial parameters")));
                optgroup->append_single_option_line("cooling_tube_retraction");
                optgroup->append_single_option_line("cooling_tube_length");
                optgroup->append_single_option_line("parking_pos_retraction");
                optgroup->append_single_option_line("extra_loading_move");
            m_pages.insert(m_pages.begin()+1,page);
        }
    }

	rebuild_page_tree();
}

// this gets executed after preset is loaded and before GUI fields are updated
void TabPrinter::on_preset_loaded()
{
	// update the extruders count field
	auto   *nozzle_diameter = dynamic_cast<const ConfigOptionFloats*>(m_config->option("nozzle_diameter"));
	int extruders_count = nozzle_diameter->values.size();
	set_value("extruders_count", extruders_count);
	// update the GUI field according to the number of nozzle diameters supplied
	extruders_count_changed(extruders_count);
}

void TabPrinter::update(){
	Freeze();

	bool en;
	auto serial_speed = get_field("serial_speed");
	if (serial_speed != nullptr) {
		en = !m_config->opt_string("serial_port").empty();
		get_field("serial_speed")->toggle(en);
		if (m_config->opt_int("serial_speed") != 0 && en)
			m_serial_test_btn->Enable();
		else 
			m_serial_test_btn->Disable();
	}

	m_octoprint_host_test_btn->Enable(!m_config->opt_string("octoprint_host").empty());
	
	bool have_multiple_extruders = m_extruders_count > 1;
	get_field("toolchange_gcode")->toggle(have_multiple_extruders);
	get_field("single_extruder_multi_material")->toggle(have_multiple_extruders);

	for (size_t i = 0; i < m_extruders_count; ++i) {
		bool have_retract_length = m_config->opt_float("retract_length", i) > 0;

		// when using firmware retraction, firmware decides retraction length
		bool use_firmware_retraction = m_config->opt_bool("use_firmware_retraction");
		get_field("retract_length", i)->toggle(!use_firmware_retraction);

		// user can customize travel length if we have retraction length or we"re using
		// firmware retraction
		get_field("retract_before_travel", i)->toggle(have_retract_length || use_firmware_retraction);

		// user can customize other retraction options if retraction is enabled
		bool retraction = (have_retract_length || use_firmware_retraction);
		std::vector<std::string> vec = { "retract_lift", "retract_layer_change" };
		for (auto el : vec)
			get_field(el, i)->toggle(retraction);

		// retract lift above / below only applies if using retract lift
		vec.resize(0);
		vec = { "retract_lift_above", "retract_lift_below" };
		for (auto el : vec)
			get_field(el, i)->toggle(retraction && m_config->opt_float("retract_lift", i) > 0);

		// some options only apply when not using firmware retraction
		vec.resize(0);
		vec = { "retract_speed", "deretract_speed", "retract_before_wipe", "retract_restart_extra", "wipe" };
		for (auto el : vec)
			get_field(el, i)->toggle(retraction && !use_firmware_retraction);

		bool wipe = m_config->opt_bool("wipe", i);
		get_field("retract_before_wipe", i)->toggle(wipe);

		if (use_firmware_retraction && wipe) {
			auto dialog = new wxMessageDialog(parent(),
				_(L("The Wipe option is not available when using the Firmware Retraction mode.\n"
				"\nShall I disable it in order to enable Firmware Retraction?")),
				_(L("Firmware Retraction")), wxICON_WARNING | wxYES | wxNO);

			DynamicPrintConfig new_conf = *m_config;
			if (dialog->ShowModal() == wxID_YES) {
				auto wipe = static_cast<ConfigOptionBools*>(m_config->option("wipe")->clone());
				for (int w = 0; w < wipe->values.size(); w++)
					wipe->values[w] = false;
				new_conf.set_key_value("wipe", wipe);
			}
			else {
				new_conf.set_key_value("use_firmware_retraction", new ConfigOptionBool(false));
			}
			load_config(new_conf);
		}

		get_field("retract_length_toolchange", i)->toggle(have_multiple_extruders);

		bool toolchange_retraction = m_config->opt_float("retract_length_toolchange", i) > 0;
		get_field("retract_restart_extra_toolchange", i)->toggle
			(have_multiple_extruders && toolchange_retraction);
	}

	Thaw();
}

// Initialize the UI from the current preset
void Tab::load_current_preset()
{
	auto preset = m_presets->get_edited_preset();

	preset.is_default ? m_btn_delete_preset->Disable() : m_btn_delete_preset->Enable(true);
	update();
	// For the printer profile, generate the extruder pages.
	on_preset_loaded();
	// Reload preset pages with the new configuration values.
	reload_config();
	const Preset* parent = m_presets->get_selected_preset_parent();
	m_nonsys_btn_icon = parent == nullptr ? "bullet_white.png" : "sys_unlock.png";

	// use CallAfter because some field triggers schedule on_change calls using CallAfter,
	// and we don't want them to be called after this update_dirty() as they would mark the 
	// preset dirty again
	// (not sure this is true anymore now that update_dirty is idempotent)
	wxTheApp->CallAfter([this]{
		// checking out if this Tab exists till this moment
		if (!checked_tab(this))
			return;
		update_tab_ui();
		on_presets_changed();

		if (name() == "print")
			update_frequently_changed_parameters();
		if (m_name == "printer"){
			static_cast<TabPrinter*>(this)->m_initial_extruders_count = static_cast<TabPrinter*>(this)->m_extruders_count;
			const Preset* parent_preset = m_presets->get_selected_preset_parent();
			static_cast<TabPrinter*>(this)->m_sys_extruders_count = parent_preset == nullptr ? 0 :
				static_cast<const ConfigOptionFloats*>(parent_preset->config.option("nozzle_diameter"))->values.size();
		}
		update_sys_ui_after_sel_preset();
		update_full_options_list();
		update_changed_ui();
	});
}

//Regerenerate content of the page tree.
void Tab::rebuild_page_tree()
{
	Freeze();
	// get label of the currently selected item
	auto selected = m_treectrl->GetItemText(m_treectrl->GetSelection());
	auto rootItem = m_treectrl->GetRootItem();
	m_treectrl->DeleteChildren(rootItem);
	auto have_selection = 0;
	for (auto p : m_pages)
	{
		auto itemId = m_treectrl->AppendItem(rootItem, p->title(), p->iconID());
		if (p->title() == selected) {
			m_disable_tree_sel_changed_event = 1;
			m_treectrl->SelectItem(itemId);
			m_disable_tree_sel_changed_event = 0;
			have_selection = 1;
		}
	}
	
	if (!have_selection) {
		// this is triggered on first load, so we don't disable the sel change event
		m_treectrl->SelectItem(m_treectrl->GetFirstVisibleItem());//! (treectrl->GetFirstChild(rootItem));
	}
	Thaw();
}

// Called by the UI combo box when the user switches profiles.
// Select a preset by a name.If !defined(name), then the default preset is selected.
// If the current profile is modified, user is asked to save the changes.
void Tab::select_preset(const std::string& preset_name /*= ""*/)
{
	std::string name = preset_name;
	auto force = false;
	auto presets = m_presets;
	// If no name is provided, select the "-- default --" preset.
	if (name.empty())
		name= presets->default_preset().name;
	auto current_dirty = presets->current_is_dirty();
	auto canceled = false;
	auto printer_tab = presets->name().compare("printer")==0;
	m_reload_dependent_tabs = {};
	if (!force && current_dirty && !may_discard_current_dirty_preset()) {
		canceled = true;
	} else if(printer_tab) {
		// Before switching the printer to a new one, verify, whether the currently active print and filament
		// are compatible with the new printer.
		// If they are not compatible and the current print or filament are dirty, let user decide
		// whether to discard the changes or keep the current printer selection.
		auto new_printer_preset = presets->find_preset(name, true);
		auto print_presets = &m_preset_bundle->prints;
		bool print_preset_dirty = print_presets->current_is_dirty();
		bool print_preset_compatible = print_presets->get_edited_preset().is_compatible_with_printer(*new_printer_preset);
		canceled = !force && print_preset_dirty && !print_preset_compatible &&
			!may_discard_current_dirty_preset(print_presets, name);
		auto filament_presets = &m_preset_bundle->filaments;
		bool filament_preset_dirty = filament_presets->current_is_dirty();
		bool filament_preset_compatible = filament_presets->get_edited_preset().is_compatible_with_printer(*new_printer_preset);
		if (!canceled && !force) {
			canceled = filament_preset_dirty && !filament_preset_compatible &&
				!may_discard_current_dirty_preset(filament_presets, name);
		}
		if (!canceled) {
			if (!print_preset_compatible) {
				// The preset will be switched to a different, compatible preset, or the '-- default --'.
				m_reload_dependent_tabs.push_back("print");
				if (print_preset_dirty) print_presets->discard_current_changes();
			}
			if (!filament_preset_compatible) {
				// The preset will be switched to a different, compatible preset, or the '-- default --'.
				m_reload_dependent_tabs.push_back("filament");
				if (filament_preset_dirty) filament_presets->discard_current_changes();
			}
		}
	}
	if (canceled) {
		update_tab_ui();
		// Trigger the on_presets_changed event so that we also restore the previous value in the plater selector,
		// if this action was initiated from the platter.
		on_presets_changed();
	}
	else {
		if (current_dirty) presets->discard_current_changes() ;
		presets->select_preset_by_name(name, force);
		// Mark the print & filament enabled if they are compatible with the currently selected preset.
		// The following method should not discard changes of current print or filament presets on change of a printer profile,
		// if they are compatible with the current printer.
		if (current_dirty || printer_tab)
			m_preset_bundle->update_compatible_with_printer(true);
		// Initialize the UI from the current preset.
		load_current_preset();
	}

}

// If the current preset is dirty, the user is asked whether the changes may be discarded.
// if the current preset was not dirty, or the user agreed to discard the changes, 1 is returned.
bool Tab::may_discard_current_dirty_preset(PresetCollection* presets /*= nullptr*/, const std::string& new_printer_name /*= ""*/)
{
	if (presets == nullptr) presets = m_presets;
	// Display a dialog showing the dirty options in a human readable form.
	auto old_preset = presets->get_edited_preset();
	auto type_name = presets->name();
	auto tab = "          ";
	auto name = old_preset.is_default ?
		_(L("Default ")) + type_name + _(L(" preset")) :
		(type_name + _(L(" preset\n")) + tab + old_preset.name);
	// Collect descriptions of the dirty options.
	std::vector<std::string> option_names;
	for(auto opt_key: presets->current_dirty_options()) {
		auto opt = m_config->def()->options.at(opt_key);
		std::string name = "";
		if (!opt.category.empty())
			name += opt.category + " > ";
		name += !opt.full_label.empty() ?
				opt.full_label : 
				opt.label;
		option_names.push_back(name);
	}
	// Show a confirmation dialog with the list of dirty options.
	std::string changes = "";
	for (auto changed_name : option_names)
		changes += tab + changed_name + "\n";
	auto message = (!new_printer_name.empty()) ?
		name + _(L("\n\nis not compatible with printer\n")) +tab + new_printer_name+ _(L("\n\nand it has the following unsaved changes:")) :
		name + _(L("\n\nhas the following unsaved changes:"));
	auto confirm = new wxMessageDialog(parent(),
		message + "\n" +changes +_(L("\n\nDiscard changes and continue anyway?")),
		_(L("Unsaved Changes")), wxYES_NO | wxNO_DEFAULT | wxICON_QUESTION);
	return confirm->ShowModal() == wxID_YES;
}

void Tab::OnTreeSelChange(wxTreeEvent& event)
{
	if (m_disable_tree_sel_changed_event) return;
	Page* page = nullptr;
	auto selection = m_treectrl->GetItemText(m_treectrl->GetSelection());
	for (auto p : m_pages)
		if (p->title() == selection)
		{
			page = p.get();
			m_is_nonsys_values = page->m_is_nonsys_values;
			m_is_modified_values = page->m_is_modified_values;
			break;
		}
	if (page == nullptr) return;

	for (auto& el : m_pages)
		el.get()->Hide();
	page->Show();
	m_hsizer->Layout();
	Refresh();

	update_undo_buttons();
}

void Tab::OnKeyDown(wxKeyEvent& event)
{
	if (event.GetKeyCode() == WXK_TAB)
		m_treectrl->Navigate(event.ShiftDown() ? wxNavigationKeyEvent::IsBackward : wxNavigationKeyEvent::IsForward);
	else
		event.Skip();
}

// Save the current preset into file.
// This removes the "dirty" flag of the preset, possibly creates a new preset under a new name,
// and activates the new preset.
// Wizard calls save_preset with a name "My Settings", otherwise no name is provided and this method
// opens a Slic3r::GUI::SavePresetWindow dialog.
void Tab::save_preset(std::string name /*= ""*/)
{
	// since buttons(and choices too) don't get focus on Mac, we set focus manually
	// to the treectrl so that the EVT_* events are fired for the input field having
	// focus currently.is there anything better than this ?
//!	m_treectrl->OnSetFocus();

	if (name.empty()) {
		auto preset = m_presets->get_selected_preset();
		auto default_name = preset.is_default ? "Untitled" : preset.name;
 		bool have_extention = boost::iends_with(default_name, ".ini");
		if (have_extention)
		{
			size_t len = default_name.length()-4;
			default_name.resize(len);
		}
		//[map $_->name, grep !$_->default && !$_->external, @{$self->{presets}}],
		std::vector<std::string> values;
		for (size_t i = 0; i < m_presets->size(); ++i) {
			const Preset &preset = m_presets->preset(i);
			if (preset.is_default || preset.is_system || preset.is_external)
				continue;
			values.push_back(preset.name);
		}

		auto dlg = new SavePresetWindow(parent());
		dlg->build(title(), default_name, values);	
		if (dlg->ShowModal() != wxID_OK)
			return;
		name = dlg->get_name();
		if (name == ""){
			show_error(this, _(L("The supplied name is empty. It can't be saved.")));
			return;
		}
		const Preset *existing = m_presets->find_preset(name, false);
		if (existing && (existing->is_default || existing->is_system)) {
			show_error(this, _(L("Cannot overwrite a system profile.")));
			return;
		}
		if (existing && (existing->is_external)) {
			show_error(this, _(L("Cannot overwrite an external.")));
			return;
		}
	}

	// Save the preset into Slic3r::data_dir / presets / section_name / preset_name.ini
	m_presets->save_current_preset(name);
	// Mark the print & filament enabled if they are compatible with the currently selected preset.
	m_preset_bundle->update_compatible_with_printer(false);
	// Add the new item into the UI component, remove dirty flags and activate the saved item.
	update_tab_ui();
	// Update the selection boxes at the platter.
	on_presets_changed();

	if (m_name == "printer")
		static_cast<TabPrinter*>(this)->m_initial_extruders_count = static_cast<TabPrinter*>(this)->m_extruders_count;
	update_changed_ui();
}

// Called for a currently selected preset.
void Tab::delete_preset()
{
	auto current_preset = m_presets->get_selected_preset();
	// Don't let the user delete the ' - default - ' configuration.
	wxString action = current_preset.is_external ? _(L("remove")) : _(L("delete"));
	wxString msg = _(L("Are you sure you want to ")) + action + _(L(" the selected preset?"));
	action = current_preset.is_external ? _(L("Remove")) : _(L("Delete"));
	wxString title = action + _(L(" Preset"));
	if (current_preset.is_default ||
		wxID_YES != wxMessageDialog(parent(), msg, title, wxYES_NO | wxNO_DEFAULT | wxICON_QUESTION).ShowModal())
		return;
	// Delete the file and select some other reasonable preset.
	// The 'external' presets will only be removed from the preset list, their files will not be deleted.
	try{ m_presets->delete_current_preset(); }
	catch (const std::exception &e)
	{
		return;
	}
	// Load the newly selected preset into the UI, update selection combo boxes with their dirty flags.
	load_current_preset();
}

void Tab::toggle_show_hide_incompatible()
{
	m_show_incompatible_presets = !m_show_incompatible_presets;
	update_show_hide_incompatible_button();
	update_tab_ui();
}

void Tab::update_show_hide_incompatible_button()
{
	m_btn_hide_incompatible_presets->SetBitmap(m_show_incompatible_presets ?
		*m_bmp_show_incompatible_presets : *m_bmp_hide_incompatible_presets);
	m_btn_hide_incompatible_presets->SetToolTip(m_show_incompatible_presets ?
		"Both compatible an incompatible presets are shown. Click to hide presets not compatible with the current printer." :
		"Only compatible presets are shown. Click to show both the presets compatible and not compatible with the current printer.");
}

void Tab::update_ui_from_settings()
{
	// Show the 'show / hide presets' button only for the print and filament tabs, and only if enabled
	// in application preferences.
	m_show_btn_incompatible_presets = get_app_config()->get("show_incompatible_presets")[0] == '1' ? true : false;
	bool show = m_show_btn_incompatible_presets && m_presets->name().compare("printer") != 0;
	show ? m_btn_hide_incompatible_presets->Show() :  m_btn_hide_incompatible_presets->Hide();
	// If the 'show / hide presets' button is hidden, hide the incompatible presets.
	if (show) {
		update_show_hide_incompatible_button();
	}
	else {
		if (m_show_incompatible_presets) {
			m_show_incompatible_presets = false;
			update_tab_ui();
		}
	}
}

// Return a callback to create a Tab widget to mark the preferences as compatible / incompatible to the current printer.
wxSizer* Tab::compatible_printers_widget(wxWindow* parent, wxCheckBox** checkbox, wxButton** btn)
{
	*checkbox = new wxCheckBox(parent, wxID_ANY, _(L("All")));
	*btn = new wxButton(parent, wxID_ANY, _(L(" Set "))+"\u2026", wxDefaultPosition, wxDefaultSize, wxBU_LEFT | wxBU_EXACTFIT);

	(*btn)->SetBitmap(wxBitmap(from_u8(Slic3r::var("printer_empty.png")), wxBITMAP_TYPE_PNG));

	auto sizer = new wxBoxSizer(wxHORIZONTAL);
	sizer->Add((*checkbox), 0, wxALIGN_CENTER_VERTICAL);
	sizer->Add((*btn), 0, wxALIGN_CENTER_VERTICAL);

	(*checkbox)->Bind(wxEVT_CHECKBOX, ([=](wxCommandEvent e)
	{
		(*btn)->Enable(!(*checkbox)->GetValue());
		// All printers have been made compatible with this preset.
		if ((*checkbox)->GetValue())
			load_key_value("compatible_printers", std::vector<std::string> {});
		get_field("compatible_printers_condition")->toggle((*checkbox)->GetValue());
		update_changed_ui();
	}) );

	(*btn)->Bind(wxEVT_BUTTON, ([this, parent, checkbox, btn](wxCommandEvent e)
	{
		// # Collect names of non-default non-external printer profiles.
		PresetCollection *printers = &m_preset_bundle->printers;
		wxArrayString presets;
		for (size_t idx = 0; idx < printers->size(); ++idx)
		{
			Preset& preset = printers->preset(idx);
			if (!preset.is_default && !preset.is_external && !preset.is_system)
				presets.Add(preset.name);
		}

		auto dlg = new wxMultiChoiceDialog(parent,
		_(L("Select the printers this profile is compatible with.")),
		_(L("Compatible printers")),  presets);
		// # Collect and set indices of printers marked as compatible.
		wxArrayInt selections;
		auto *compatible_printers = dynamic_cast<const ConfigOptionStrings*>(m_config->option("compatible_printers"));
		if (compatible_printers != nullptr || !compatible_printers->values.empty())
			for (auto preset_name : compatible_printers->values)
				for (size_t idx = 0; idx < presets.GetCount(); ++idx)
					if (presets[idx].compare(preset_name) == 0)
					{
						selections.Add(idx);
						break;
					}
		dlg->SetSelections(selections);
		std::vector<std::string> value;
		// Show the dialog.
		if (dlg->ShowModal() == wxID_OK) {
			selections.Clear();
			selections = dlg->GetSelections();
			for (auto idx : selections)
				value.push_back(presets[idx].ToStdString());
			if (value.empty()) {
				(*checkbox)->SetValue(1);
				(*btn)->Disable();
			}
			// All printers have been made compatible with this preset.
			load_key_value("compatible_printers", value);
			update_changed_ui();
		}
	}));
	return sizer; 
}

void Tab::update_presetsctrl(wxDataViewTreeCtrl* ui, bool show_incompatible)
{
	if (ui == nullptr)
		return;
	ui->Freeze();
	ui->DeleteAllItems();
	auto presets = m_presets->get_presets();
	auto idx_selected = m_presets->get_idx_selected();
	auto suffix_modified = m_presets->get_suffix_modified();
	int icon_compatible = 0;
	int icon_incompatible = 1;
	int cnt_items = 0;

	auto root_sys = ui->AppendContainer(wxDataViewItem(0), _(L("System presets")));
	auto root_def = ui->AppendContainer(wxDataViewItem(0), _(L("Default presets")));

	auto show_def = get_app_config()->get("no_defaults")[0] != '1';

	for (size_t i = presets.front().is_visible ? 0 : 1; i < presets.size(); ++i) {
		const Preset &preset = presets[i];
		if (!preset.is_visible || (!show_incompatible && !preset.is_compatible && i != idx_selected))
			continue;

		auto preset_name = wxString::FromUTF8((preset.name + (preset.is_dirty ? suffix_modified : "")).c_str());

		wxDataViewItem item;
		if (preset.is_system)
			item = ui->AppendItem(root_sys, preset_name,
			preset.is_compatible ? icon_compatible : icon_incompatible);
		else if (show_def && preset.is_default)
			item = ui->AppendItem(root_def, preset_name,
			preset.is_compatible ? icon_compatible : icon_incompatible);
		else
		{
			auto parent = m_presets->get_preset_parent(preset);
			if (parent == nullptr)
				item = ui->AppendItem(root_def, preset_name,
				preset.is_compatible ? icon_compatible : icon_incompatible);
			else
			{
				auto parent_name = parent->name;

				wxDataViewTreeStoreContainerNode *node = ui->GetStore()->FindContainerNode(root_sys);
				if (node)
				{
					wxDataViewTreeStoreNodeList::iterator iter;
					for (iter = node->GetChildren().begin(); iter != node->GetChildren().end(); iter++)
					{
						wxDataViewTreeStoreNode* child = *iter;
						auto child_item = child->GetItem();
						auto item_text = ui->GetItemText(child_item);
						if (item_text == parent_name)
						{
							auto added_child = ui->AppendItem(child->GetItem(), preset_name,
								preset.is_compatible ? icon_compatible : icon_incompatible);
							if (!added_child){
								ui->DeleteItem(child->GetItem());
								auto new_parent = ui->AppendContainer(root_sys, parent_name,
									preset.is_compatible ? icon_compatible : icon_incompatible);
								ui->AppendItem(new_parent, preset_name,
									preset.is_compatible ? icon_compatible : icon_incompatible);
							}
							break;
						}
					}
				}
			}
		}

		cnt_items++;
		if (i == idx_selected){
			ui->Select(item);
			m_cc_presets_choice->SetText(preset_name);
		}
	}
	if (ui->GetStore()->GetChildCount(root_def) == 0)
		ui->DeleteItem(root_def);

	ui->Thaw();
}

void Tab::update_tab_presets(wxComboCtrl* ui, bool show_incompatible)
{
	if (ui == nullptr)
		return;
	ui->Freeze();
	ui->Clear();
	auto presets = m_presets->get_presets();
	auto idx_selected = m_presets->get_idx_selected();
	auto suffix_modified = m_presets->get_suffix_modified();
	int icon_compatible = 0;
	int icon_incompatible = 1;
	int cnt_items = 0;

	wxDataViewTreeCtrlComboPopup* popup = wxDynamicCast(m_cc_presets_choice->GetPopupControl(), wxDataViewTreeCtrlComboPopup);
	if (popup != nullptr)
	{
		popup->DeleteAllItems();

		auto root_sys = popup->AppendContainer(wxDataViewItem(0), _(L("System presets")));
		auto root_def = popup->AppendContainer(wxDataViewItem(0), _(L("Default presets")));

		auto show_def = get_app_config()->get("no_defaults")[0] != '1';

		for (size_t i = presets.front().is_visible ? 0 : 1; i < presets.size(); ++i) {
			const Preset &preset = presets[i];
			if (!preset.is_visible || (!show_incompatible && !preset.is_compatible && i != idx_selected))
				continue;

			auto preset_name = wxString::FromUTF8((preset.name + (preset.is_dirty ? suffix_modified : "")).c_str());

			wxDataViewItem item;
			if (preset.is_system)
				item = popup->AppendItem(root_sys, preset_name, 
										 preset.is_compatible ? icon_compatible : icon_incompatible);
			else if (show_def && preset.is_default)
				item = popup->AppendItem(root_def, preset_name, 
										 preset.is_compatible ? icon_compatible : icon_incompatible);
			else 
			{
				auto parent = m_presets->get_preset_parent(preset);
				if (parent == nullptr)
					item = popup->AppendItem(root_def, preset_name,
											 preset.is_compatible ? icon_compatible : icon_incompatible);
				else
				{
					auto parent_name = parent->name;

					wxDataViewTreeStoreContainerNode *node = popup->GetStore()->FindContainerNode(root_sys);
					if (node) 
					{
						wxDataViewTreeStoreNodeList::iterator iter;
						for (iter = node->GetChildren().begin(); iter != node->GetChildren().end(); iter++)
						{
							wxDataViewTreeStoreNode* child = *iter;
							auto child_item = child->GetItem();
							auto item_text = popup->GetItemText(child_item);
							if (item_text == parent_name)
							{
								auto added_child = popup->AppendItem(child->GetItem(), preset_name,
									preset.is_compatible ? icon_compatible : icon_incompatible);
								if (!added_child){
									popup->DeleteItem(child->GetItem());
									auto new_parent = popup->AppendContainer(root_sys, parent_name,
										preset.is_compatible ? icon_compatible : icon_incompatible);
									popup->AppendItem(new_parent, preset_name,
										preset.is_compatible ? icon_compatible : icon_incompatible);
								}
								break;
							}
						}
					}
				}
			}

			cnt_items++;
			if (i == idx_selected){
				popup->Select(item);
				m_cc_presets_choice->SetText(preset_name);
			}
		}
		if (popup->GetStore()->GetChildCount(root_def) == 0)
			popup->DeleteItem(root_def);
	}
	ui->Thaw();
}

void Page::reload_config()
{
	for (auto group : m_optgroups)
		group->reload_config();
}

Field* Page::get_field(const t_config_option_key& opt_key, int opt_index /*= -1*/) const
{
	Field* field = nullptr;
	for (auto opt : m_optgroups){
		field = opt->get_fieldc(opt_key, opt_index);
		if (field != nullptr)
			return field;
	}
	return field;
}

bool Page::set_value(const t_config_option_key& opt_key, const boost::any& value){
	bool changed = false;
	for(auto optgroup: m_optgroups) {
		if (optgroup->set_value(opt_key, value))
			changed = 1 ;
	}
	return changed;
}

// package Slic3r::GUI::Tab::Page;
ConfigOptionsGroupShp Page::new_optgroup(const wxString& title, int noncommon_label_width /*= -1*/)
{
	//! config_ have to be "right"
	ConfigOptionsGroupShp optgroup = std::make_shared<ConfigOptionsGroup>(this, title, m_config, true);
	if (noncommon_label_width >= 0)
		optgroup->label_width = noncommon_label_width;

	optgroup->m_on_change = [this](t_config_option_key opt_key, boost::any value){
		//! This function will be called from OptionGroup.
		//! Using of CallAfter is redundant.
		//! And in some cases it causes update() function to be recalled again
//!        wxTheApp->CallAfter([this, opt_key, value]() {
			static_cast<Tab*>(GetParent())->update_dirty();
			static_cast<Tab*>(GetParent())->on_value_change(opt_key, value);
//!        });
	};

	optgroup->m_get_initial_config = [this](){
		DynamicPrintConfig config = static_cast<Tab*>(GetParent())->m_presets->get_selected_preset().config;
		return config;
	};

	optgroup->m_get_sys_config = [this](){
		DynamicPrintConfig config = static_cast<Tab*>(GetParent())->m_presets->get_selected_preset_parent()->config;
		return config;
	};

	optgroup->have_sys_config = [this](){
		return static_cast<Tab*>(GetParent())->m_presets->get_selected_preset_parent() != nullptr;
	};

	optgroup->nonsys_btn_icon = [this](){
		return static_cast<Tab*>(GetParent())->m_nonsys_btn_icon;
	};

	vsizer()->Add(optgroup->sizer, 0, wxEXPAND | wxALL, 10);
	m_optgroups.push_back(optgroup);

	return optgroup;
}

void SavePresetWindow::build(const wxString& title, const std::string& default_name, std::vector<std::string> &values)
{
	auto text = new wxStaticText(this, wxID_ANY, _(L("Save ")) + title + _(L(" as:")), 
									wxDefaultPosition, wxDefaultSize);
	m_combo = new wxComboBox(this, wxID_ANY, from_u8(default_name), 
							wxDefaultPosition, wxDefaultSize, 0, 0, wxTE_PROCESS_ENTER);
	for (auto value : values)
		m_combo->Append(from_u8(value));
	auto buttons = CreateStdDialogButtonSizer(wxOK | wxCANCEL);

	auto sizer = new wxBoxSizer(wxVERTICAL);
	sizer->Add(text, 0, wxEXPAND | wxALL, 10);
	sizer->Add(m_combo, 0, wxEXPAND | wxLEFT | wxRIGHT, 10);
	sizer->Add(buttons, 0, wxALIGN_CENTER_HORIZONTAL | wxALL, 10);

	wxButton* btn = static_cast<wxButton*>(FindWindowById(wxID_OK, this));
	btn->Bind(wxEVT_BUTTON, [this](wxCommandEvent&) { accept(); });
	m_combo->Bind(wxEVT_TEXT_ENTER, [this](wxCommandEvent&) { accept(); });

	SetSizer(sizer);
	sizer->SetSizeHints(this);
}

void SavePresetWindow::accept()
{
	m_chosen_name = normalize_utf8_nfc(m_combo->GetValue().ToUTF8());
	if (!m_chosen_name.empty()) {
		const char* unusable_symbols = "<>:/\\|?*\"";
		bool is_unusable_symbol = false;
		for (size_t i = 0; i < std::strlen(unusable_symbols); i++){
			if (m_chosen_name.find_first_of(unusable_symbols[i]) != std::string::npos){
				is_unusable_symbol = true;
				break;
			}
		}
		if (is_unusable_symbol) {
			show_error(this, _(L("The supplied name is not valid; the following characters are not allowed:"))+" <>:/\\|?*\"");
		}
		else if (m_chosen_name.compare("- default -") == 0) {
			show_error(this, _(L("The supplied name is not available.")));
		}
		else {
			EndModal(wxID_OK);
		}
	}
}

} // GUI
} // Slic3r<|MERGE_RESOLUTION|>--- conflicted
+++ resolved
@@ -1287,12 +1287,10 @@
 		optgroup->append_single_option_line("filament_loading_speed");
         optgroup->append_single_option_line("filament_unloading_speed");
         optgroup->append_single_option_line("filament_toolchange_delay");
-<<<<<<< HEAD
         optgroup->append_single_option_line("filament_cooling_moves");
         optgroup->append_single_option_line("filament_cooling_initial_speed");
         optgroup->append_single_option_line("filament_cooling_final_speed");
-=======
->>>>>>> d7dc04eb
+
         line = { _(L("Ramming")), "" };
         line.widget = [this](wxWindow* parent){
 			auto ramming_dialog_btn = new wxButton(parent, wxID_ANY, _(L("Ramming settings"))+"\u2026", wxDefaultPosition, wxDefaultSize, wxBU_EXACTFIT);
