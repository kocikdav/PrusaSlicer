--- conflicted
+++ resolved
@@ -75,13 +75,6 @@
     def->cli = "avoid-crossing-perimeters!";
     def->default_value = new ConfigOptionBool(false);
 
-<<<<<<< HEAD
-    def = this->add("bed_shape", coPoints);
-	def->label = L("Bed shape");
-    def->default_value = new ConfigOptionPoints { Vec2d(0,0), Vec2d(200,0), Vec2d(200,200), Vec2d(0,200) };
-    
-=======
->>>>>>> c1bef2f8
     def = this->add("bed_temperature", coInts);
     def->label = L("Other layers");
     def->tooltip = L("Bed temperature for layers after the first one. "
@@ -951,17 +944,6 @@
     def->height = 50;
     def->default_value = new ConfigOptionString("");
 
-<<<<<<< HEAD
-    def = this->add("layer_height", coFloat);
-    def->label = L("Layer height");
-    def->category = L("Layers and Perimeters");
-    def->tooltip = L("This setting controls the height (and thus the total number) of the slices/layers. "
-                   "Thinner layers give better accuracy but take more time to print.");
-    def->sidetext = L("mm");
-    def->cli = "layer-height=f";
-    def->min = 0;
-    def->default_value = new ConfigOptionFloat(0.3);
-
     def = this->add("remaining_times", coBool);
     def->label = L("Supports remaining times");
     def->tooltip = L("Emit M73 P[percent printed] R[remaining time in minutes] at 1 minute"
@@ -970,8 +952,6 @@
                      " Also the i3 MK3 firmware supports M73 Qxx Sxx for the silent mode.");
     def->default_value = new ConfigOptionBool(false);
 
-=======
->>>>>>> c1bef2f8
 	def = this->add("silent_mode", coBool);
 	def->label = L("Supports silent mode");
 	def->tooltip = L("Set silent mode for the G-code flavor");
